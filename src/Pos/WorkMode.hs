{-# LANGUAGE ConstraintKinds      #-}
{-# LANGUAGE RankNTypes           #-}
{-# LANGUAGE ScopedTypeVariables  #-}
{-# LANGUAGE TypeFamilies         #-}
{-# LANGUAGE UndecidableInstances #-}

{-| 'WorkMode' constraint. It is widely used in almost every our code.
    Simple alias for bunch of useful constraints. This module also
    contains new monads to extend functional capabilities inside do-block.
-}

module Pos.WorkMode
       ( WorkMode
       , MinWorkMode

       -- * Actual modes
       , ProductionMode
       , RawRealMode
       , ServiceMode
       , StatsMode
       ) where


import           Control.Monad.Catch         (MonadMask)
import           Mockable                    (MonadMockable)
import           Mockable.Production         (Production)
import           System.Wlog                 (LoggerNameBox (..), WithLogger)
import           Universum

<<<<<<< HEAD
import           Pos.Communication.Types.State (MutSocketState)
import           Pos.Context                   (ContextHolder, WithNodeContext)
import qualified Pos.DB.Class                  as Modern
import qualified Pos.DB.Holder                 as Modern
import           Pos.Delegation.Class          (DelegationT (..), MonadDelegation)
import           Pos.DHT.Model                 (DHTPacking, MonadMessageDHT (..),
                                                WithDefaultMsgHeader)
import           Pos.DHT.Real                  (KademliaDHT (..), WithKademliaDHTInstance (..))
import           Pos.Slotting                  (MonadSlots (..))
import           Pos.Ssc.Class.Helpers         (SscHelpersClass (..))
import           Pos.Ssc.Class.LocalData       (SscLocalDataClass)
import           Pos.Ssc.Class.Storage         (SscStorageClass)
import           Pos.Ssc.Extra                 (MonadSscGS, MonadSscLD, SscHolder)
import           Pos.Statistics.MonadStats     (MonadStats, NoStatsT, StatsT)
import           Pos.Txp.Class                 (MonadTxpLD (..))
import           Pos.Txp.Holder                (TxpLDHolder)
import           Pos.Types                     (MonadUtxo)
import           Pos.Util.JsonLog              (MonadJL (..))

type MSockSt ssc = MutSocketState ssc
=======
import           Pos.Communication.PeerState (PeerStateHolder (..), WithPeerState)
import           Pos.Context                 (ContextHolder, WithNodeContext)
import           Pos.DB.Class                (MonadDB)
import           Pos.DB.Holder               (DBHolder)
import           Pos.Delegation.Class        (DelegationT (..), MonadDelegation)
import           Pos.DHT.Model               (MonadDHT)
import           Pos.DHT.Real                (KademliaDHT (..))
import           Pos.Slotting                (MonadSlots (..))
import           Pos.Ssc.Class.Helpers       (SscHelpersClass (..))
import           Pos.Ssc.Class.LocalData     (SscLocalDataClass)
import           Pos.Ssc.Class.Storage       (SscStorageClass)
import           Pos.Ssc.Extra               (MonadSscGS, MonadSscLD, MonadSscRichmen,
                                              SscHolder)
import           Pos.Statistics.MonadStats   (MonadStats, NoStatsT, StatsT)
import           Pos.Txp.Class               (MonadTxpLD (..))
import           Pos.Txp.Holder              (TxpLDHolder)
import           Pos.Types                   (MonadUtxo, MonadUtxoRead)
import           Pos.Update.MemState         (MonadUSMem, USHolder)
import           Pos.Util.JsonLog            (MonadJL (..))
>>>>>>> fbc0a2bc

-- | Bunch of constraints to perform work for real world distributed system.
type WorkMode ssc m
    = ( WithLogger m
      , MonadIO m
      , MonadMockable m
      , MonadDHT m
      , MonadMask m
      , MonadSlots m
      , MonadDB ssc m
      , MonadTxpLD ssc m
      , MonadDelegation m
      , MonadUtxo m
      , MonadSscGS ssc m
      , SscStorageClass ssc
      , SscLocalDataClass ssc
      , SscHelpersClass ssc
      , MonadSscLD ssc m
      , WithNodeContext ssc m
      , MonadStats m
      , MonadJL m
<<<<<<< HEAD
      , WithKademliaDHTInstance m
=======
      , MonadFail m
      , WithPeerState ssc m
      , MonadSscRichmen m
      , MonadUSMem m
>>>>>>> fbc0a2bc
      )

-- | More relaxed version of 'WorkMode'.
type MinWorkMode m
    = ( WithLogger m
      , MonadMockable m
      , MonadDHT m
      , MonadIO m
      , MonadFail m
      )

----------------------------------------------------------------------------
-- HZ
----------------------------------------------------------------------------

instance MonadJL m => MonadJL (KademliaDHT m) where
    jlLog = lift . jlLog

----------------------------------------------------------------------------
-- Concrete types
----------------------------------------------------------------------------

-- Maybe we should move to somewhere else
deriving instance MonadUtxoRead m => MonadUtxoRead (KademliaDHT m)
deriving instance MonadUtxo m => MonadUtxo (KademliaDHT m)
deriving instance (Monad m, WithNodeContext ssc m) => WithNodeContext ssc (KademliaDHT m)
deriving instance MonadDB ssc m => MonadDB ssc (KademliaDHT m)
deriving instance MonadSscGS ssc m => MonadSscGS ssc (KademliaDHT m)
deriving instance MonadDelegation m => MonadDelegation (KademliaDHT m)
deriving instance MonadUSMem m => MonadUSMem (KademliaDHT m)
deriving instance MonadSscRichmen m => MonadSscRichmen (KademliaDHT m)

deriving instance MonadSscLD ssc m => MonadSscLD ssc (PeerStateHolder ssc m)
deriving instance MonadUtxoRead m => MonadUtxoRead (PeerStateHolder ssc m)
deriving instance MonadUtxo m => MonadUtxo (PeerStateHolder ssc m)
deriving instance (Monad m, WithNodeContext ssc m) => WithNodeContext ssc (PeerStateHolder ssc m)
deriving instance MonadDB ssc m => MonadDB ssc (PeerStateHolder ssc m)
deriving instance MonadSlots m => MonadSlots (PeerStateHolder ssc m)
deriving instance MonadDHT m => MonadDHT (PeerStateHolder ssc m)
deriving instance MonadSscGS ssc m => MonadSscGS ssc (PeerStateHolder ssc m)
deriving instance MonadDelegation m => MonadDelegation (PeerStateHolder ssc m)
deriving instance MonadTxpLD ssc m => MonadTxpLD ssc (PeerStateHolder ssc m)
deriving instance MonadJL m => MonadJL (PeerStateHolder ssc m)
deriving instance MonadUSMem m => MonadUSMem (PeerStateHolder ssc m)
deriving instance MonadSscRichmen m => MonadSscRichmen (PeerStateHolder ssc m)

-- | RawRealMode is a basis for `WorkMode`s used to really run system.
type RawRealMode ssc =
    PeerStateHolder ssc (
    KademliaDHT (
    USHolder (
    DelegationT (
    TxpLDHolder ssc (
    SscHolder ssc (
    ContextHolder ssc (
    DBHolder ssc (
    LoggerNameBox Production
    ))))))))

-- | ProductionMode is an instance of WorkMode which is used
-- (unsurprisingly) in production.
type ProductionMode ssc = NoStatsT (RawRealMode ssc)

-- | StatsMode is used for remote benchmarking.
type StatsMode ssc = StatsT (RawRealMode ssc)

-- | ServiceMode is the mode in which support nodes work.
type ServiceMode = KademliaDHT (LoggerNameBox Production)<|MERGE_RESOLUTION|>--- conflicted
+++ resolved
@@ -27,35 +27,13 @@
 import           System.Wlog                 (LoggerNameBox (..), WithLogger)
 import           Universum
 
-<<<<<<< HEAD
-import           Pos.Communication.Types.State (MutSocketState)
-import           Pos.Context                   (ContextHolder, WithNodeContext)
-import qualified Pos.DB.Class                  as Modern
-import qualified Pos.DB.Holder                 as Modern
-import           Pos.Delegation.Class          (DelegationT (..), MonadDelegation)
-import           Pos.DHT.Model                 (DHTPacking, MonadMessageDHT (..),
-                                                WithDefaultMsgHeader)
-import           Pos.DHT.Real                  (KademliaDHT (..), WithKademliaDHTInstance (..))
-import           Pos.Slotting                  (MonadSlots (..))
-import           Pos.Ssc.Class.Helpers         (SscHelpersClass (..))
-import           Pos.Ssc.Class.LocalData       (SscLocalDataClass)
-import           Pos.Ssc.Class.Storage         (SscStorageClass)
-import           Pos.Ssc.Extra                 (MonadSscGS, MonadSscLD, SscHolder)
-import           Pos.Statistics.MonadStats     (MonadStats, NoStatsT, StatsT)
-import           Pos.Txp.Class                 (MonadTxpLD (..))
-import           Pos.Txp.Holder                (TxpLDHolder)
-import           Pos.Types                     (MonadUtxo)
-import           Pos.Util.JsonLog              (MonadJL (..))
-
-type MSockSt ssc = MutSocketState ssc
-=======
 import           Pos.Communication.PeerState (PeerStateHolder (..), WithPeerState)
 import           Pos.Context                 (ContextHolder, WithNodeContext)
 import           Pos.DB.Class                (MonadDB)
 import           Pos.DB.Holder               (DBHolder)
 import           Pos.Delegation.Class        (DelegationT (..), MonadDelegation)
 import           Pos.DHT.Model               (MonadDHT)
-import           Pos.DHT.Real                (KademliaDHT (..))
+import           Pos.DHT.Real                (KademliaDHT (..), WithKademliaDHTInstance)
 import           Pos.Slotting                (MonadSlots (..))
 import           Pos.Ssc.Class.Helpers       (SscHelpersClass (..))
 import           Pos.Ssc.Class.LocalData     (SscLocalDataClass)
@@ -68,7 +46,6 @@
 import           Pos.Types                   (MonadUtxo, MonadUtxoRead)
 import           Pos.Update.MemState         (MonadUSMem, USHolder)
 import           Pos.Util.JsonLog            (MonadJL (..))
->>>>>>> fbc0a2bc
 
 -- | Bunch of constraints to perform work for real world distributed system.
 type WorkMode ssc m
@@ -90,14 +67,11 @@
       , WithNodeContext ssc m
       , MonadStats m
       , MonadJL m
-<<<<<<< HEAD
       , WithKademliaDHTInstance m
-=======
       , MonadFail m
       , WithPeerState ssc m
       , MonadSscRichmen m
       , MonadUSMem m
->>>>>>> fbc0a2bc
       )
 
 -- | More relaxed version of 'WorkMode'.
@@ -143,6 +117,7 @@
 deriving instance MonadJL m => MonadJL (PeerStateHolder ssc m)
 deriving instance MonadUSMem m => MonadUSMem (PeerStateHolder ssc m)
 deriving instance MonadSscRichmen m => MonadSscRichmen (PeerStateHolder ssc m)
+deriving instance (Monad m, WithKademliaDHTInstance m) => WithKademliaDHTInstance (PeerStateHolder ssc m)
 
 -- | RawRealMode is a basis for `WorkMode`s used to really run system.
 type RawRealMode ssc =
