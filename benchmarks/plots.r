--- conflicted
+++ resolved
@@ -2,11 +2,7 @@
 # call: Rscript ../plots.r 2018-02-03_053826
 # (curr. workdir is where the run-???.csv is)
 #
-<<<<<<< HEAD
 # packages to install: dplyr, ggplot2, svglite, gplots, anytime, gridExtra
-=======
-# packages to install: dplyr, ggplot2, svglite, gplots, anytime
->>>>>>> 54ee3461
 # (e.g. install.packages('svglite'))
 #
 
@@ -17,11 +13,8 @@
 library(ggplot2)
 library(gplots)
 library(anytime)
-<<<<<<< HEAD
 library(grid)
 library(gridExtra)
-=======
->>>>>>> 54ee3461
 
 if (INTERACTIVE) {
   #library('ggedit')    # only if interactive editing
@@ -31,20 +24,14 @@
   bp <- dirname(fname)
   fname2 <- paste(bp, '/report_', RUN, '.txt', sep='')
   fname3 <- paste(bp, '/bench-settings', sep='')
-<<<<<<< HEAD
   fname4 <- paste(bp, '/times.csv', sep='')
-=======
->>>>>>> 54ee3461
 } else {
   args = commandArgs(trailingOnly=TRUE)
   RUN <- args[1]
   fname <- paste('run-', RUN, '.csv', sep='')
   fname2 <- paste('report_', RUN, '.txt', sep='')
   fname3 <- 'bench-settings'
-<<<<<<< HEAD
   fname4 <- 'times.csv'
-=======
->>>>>>> 54ee3461
 }
 
 DESC=''                    # Add custom text to titles
@@ -65,15 +52,13 @@
           , 'u-a-1', 'u-b-1', 'u-c-1'
             )
 
-<<<<<<< HEAD
+# names of unprivileged relay nodes
+uRelays <- c('u-a-1', 'u-b-1', 'u-c-1')
+
 # read in transaction times
 if (hasTrxTimes) {
   times <- read.csv(fname4, header=FALSE, col.names=c("time", "cumm"))
 }
-=======
-# names of unprivileged relay nodes
-uRelays <- c('u-a-1', 'u-b-1', 'u-c-1')
->>>>>>> 54ee3461
 
 # prep and read in benchmark parameters
 system(paste("sed -e 's/, /\\\n/g' ", fname3, " > ", fname3, "2", sep=''))
@@ -145,7 +130,6 @@
                )
     }
 
-
 # histograms the rate of sent and written transactions
 histTxs <- function(d, run=RUN, desc=DESC) {
   dd <- d %>%
@@ -197,11 +181,7 @@
     }
 
 # plot the mempool residency for core and relay nodes
-<<<<<<< HEAD
-plotMempools <- function(d, run=RUN, desc=DESC) {
-=======
 plotMempools <- function(d, str='core and relay', run=RUN, desc=DESC) {
->>>>>>> 54ee3461
     dd <- d %>%
         filter(txType %in% c("size after block"
                            , "size after rollback"
@@ -209,11 +189,7 @@
     ggplot(dd, aes(t, txCount)) +
         geom_point(aes(colour=node)) +
         ggtitle(paste(
-<<<<<<< HEAD
-            'Mempool sizes for core and relay nodes, run at '
-=======
             'Mempool sizes for', str, 'nodes, run at '
->>>>>>> 54ee3461
           , run, desc, sep = ' ')) +
         xlab("t [s]") +
         ylab("Mempool size [# of transactions]") +
@@ -223,11 +199,7 @@
 }
 
 # plot the wait and hold times for the local state lock
-<<<<<<< HEAD
-plotTimes <- function(d, run=RUN, desc=DESC) {
-=======
 plotTimes <- function(d, str='core and relay', run=RUN, desc=DESC) {
->>>>>>> 54ee3461
     dd <- d %>%
             filter(txType %in% c("hold tx"
                                , "wait tx"
@@ -240,11 +212,7 @@
     ggplot(dd, aes(t, txCount)) +
         geom_point(aes(colour=node)) +
         ggtitle(paste(
-<<<<<<< HEAD
-            'Wait and work times for core and relay nodes, run at '
-=======
             'Wait and work times for', str, 'nodes, run at '
->>>>>>> 54ee3461
           , run, desc, sep = ' ')) +
         xlab("t [s]") +
         ylab("Times waiting for/holding the lock [microseconds]") +
@@ -253,7 +221,6 @@
         epochs(d) +
         guides(size = "none", colour = "legend", alpha = "none")
 }
-<<<<<<< HEAD
 
 plotOverview <- function(d, report, run=RUN, desc=DESC) {
   def.par <- par(no.readonly = TRUE)
@@ -310,23 +277,6 @@
 #   
 #   par(def.par)
 # }
-=======
-
-plotOverview <- function(d, report, run=RUN, desc=DESC) {
-  def.par <- par(no.readonly = TRUE)
-  layout(mat = matrix(c(1,1,1,1,2,3,4,4,5,5,6,6), 3, 4, byrow = TRUE), heights=c(2,3,4))
-  
-  textplot(paste("\nBenchmark of ", run), cex = 2, valign = "top")
-  bp <- barplot(as.matrix(report[,2]), col=c("green", "blue", "red"))
-  textplot(report, show.rownames = FALSE)
-  textplot(params, show.rownames = FALSE)
-  
-  histTxs(data)
-
-  par(def.par)
-  #layout(matrix(c(1,1), 1, 1, byrow = TRUE))
-}
->>>>>>> 54ee3461
 
 report <- readReport(fname2)
 data <- readData(fname)
@@ -335,7 +285,6 @@
 plotOverview(data, report)
 dev.off()
 plotOverview(data, report)
-<<<<<<< HEAD
 
 if (hasTrxTimes) {
   png(filename=paste('duration-', RUN, '.png', sep=''))
@@ -343,20 +292,18 @@
   dev.off()
   plotDuration()
 }
-=======
->>>>>>> 54ee3461
 
 plotTxs(data)
-#ggsave(paste('txs-', RUN, '.svg', sep=''))
-#ggsave(paste('txs-', RUN, '.png', sep=''))
+ggsave(paste('txs-', RUN, '.svg', sep=''))
+ggsave(paste('txs-', RUN, '.png', sep=''))
 
 plotMempools(data)
-#ggsave(paste('mempools-', RUN, '.svg', sep=''))
-#ggsave(paste('mempools-', RUN, '.png', sep=''))
+ggsave(paste('mempools-', RUN, '.svg', sep=''))
+ggsave(paste('mempools-', RUN, '.png', sep=''))
 
 plotTimes(data)
-#ggsave(paste('times-', RUN, '.svg', sep=''))
-#ggsave(paste('times-', RUN, '.png', sep=''))
+ggsave(paste('times-', RUN, '.svg', sep=''))
+ggsave(paste('times-', RUN, '.png', sep=''))
 
 #observe only core nodes:
 plotMempools(data %>% filter(!(node %in% relays)), 'core')
@@ -367,6 +314,4 @@
 #observe only privileged relays:
 plotMempools(data %>% filter((node %in% relays) & (!(node %in% uRelays))), 'privileged relay')
 
-plotTimes(data %>% filter(!(node %in% relays)), 'core')
-
-
+plotTimes(data %>% filter(!(node %in% relays)), 'core')