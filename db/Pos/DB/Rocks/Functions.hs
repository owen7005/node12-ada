--- conflicted
+++ resolved
@@ -48,10 +48,7 @@
 import           System.FilePath              ((</>))
 
 import           Pos.Binary.Class             (Bi)
-<<<<<<< HEAD
-=======
 import           Pos.Core.Configuration       (HasConfiguration)
->>>>>>> e74686f7
 import           Pos.DB.BatchOp               (rocksWriteBatch)
 import           Pos.DB.Class                 (DBIteratorClass (..), DBTag (..), IterType)
 import           Pos.DB.Functions             (dbSerializeValue, processIterEntry)
@@ -148,11 +145,7 @@
 -- garbage, should be abstracted and hidden
 
 -- | Write serializable value to RocksDb for given key.
-<<<<<<< HEAD
-rocksPutBi :: (Bi v, MonadIO m) => ByteString -> v -> DB -> m ()
-=======
 rocksPutBi :: (HasConfiguration, Bi v, MonadIO m) => ByteString -> v -> DB -> m ()
->>>>>>> e74686f7
 rocksPutBi k v = rocksPutBytes k (dbSerializeValue v)
 
 ----------------------------------------------------------------------------
