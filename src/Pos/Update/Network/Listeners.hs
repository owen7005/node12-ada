{-# LANGUAGE ScopedTypeVariables  #-}
{-# LANGUAGE UndecidableInstances #-}

-- | Server which handles update system.

module Pos.Update.Network.Listeners
       ( usListeners
       , usStubListeners
       ) where

<<<<<<< HEAD
import           Data.Proxy                (Proxy (..))
import           Formatting                (build, sformat, (%))
import           Node                      (ListenerAction (..))
import           Serokell.Util.Verify      (VerificationRes (..))
import           System.Wlog               (WithLogger, logDebug)
=======
import           Data.Proxy               (Proxy (..))
import           Formatting               (build, sformat, (%))
import           Node                     (ListenerAction (..))
import           Serokell.Util.Verify     (VerificationRes (..))
import           System.Wlog              (WithLogger, logDebug, logWarning)
>>>>>>> a0314fad
import           Universum

import           Pos.Binary.Communication  ()
import           Pos.Binary.Relay          ()
import           Pos.Communication.BiP     (BiP)
import           Pos.Communication.Message ()
import           Pos.Communication.Relay   (DataMsg, InvMsg, Relay (..), ReqMsg,
                                            handleDataL, handleInvL, handleReqL)
import           Pos.Update.Core           (UpId, UpdateProposal (..), UpdateVote (..),
                                            VoteId)
import           Pos.Update.Logic.Local    (getLocalProposalNVotes, getLocalVote,
                                            isProposalNeeded, isVoteNeeded,
                                            processProposal, processVote)
import           Pos.Update.Network.Types  (ProposalMsgTag (..), VoteMsgTag (..))
import           Pos.Util                  (stubListenerOneMsg)
import           Pos.WorkMode              (WorkMode)

-- | Listeners for requests related to update system
usListeners
    :: (WorkMode ssc m)
    => [ListenerAction BiP m]
usListeners =
    [ handleInvProposal
    , handleReqProposal
    , handleDataProposal

    , handleInvVote
    , handleReqVote
    , handleDataVote
    ]

usStubListeners
    :: (WithLogger m)
    => [ListenerAction BiP m]
usStubListeners =
    [ stubListenerOneMsg (Proxy :: Proxy (InvMsg UpId ProposalMsgTag))
    , stubListenerOneMsg (Proxy :: Proxy (ReqMsg UpId ProposalMsgTag))
    , stubListenerOneMsg
        (Proxy :: Proxy (DataMsg UpId (UpdateProposal, [UpdateVote])))

    , stubListenerOneMsg (Proxy :: Proxy (InvMsg VoteId VoteMsgTag))
    , stubListenerOneMsg (Proxy :: Proxy (ReqMsg VoteId VoteMsgTag))
    , stubListenerOneMsg (Proxy :: Proxy (DataMsg VoteId UpdateVote))
    ]

----------------------------------------------------------------------------
-- UpdateProposal listeners
----------------------------------------------------------------------------

handleInvProposal :: WorkMode ssc m => ListenerAction BiP m
handleInvProposal = ListenerActionOneMsg $ \peerId sendActions (i :: InvMsg UpId ProposalMsgTag) ->
    handleInvL i peerId sendActions

handleReqProposal :: WorkMode ssc m => ListenerAction BiP m
handleReqProposal = ListenerActionOneMsg $
    \peerId sendActions (i :: ReqMsg UpId ProposalMsgTag) ->
    handleReqL i peerId sendActions

handleDataProposal :: WorkMode ssc m => ListenerAction BiP m
handleDataProposal = ListenerActionOneMsg $
    \peerId sendActions (i :: DataMsg UpId (UpdateProposal, [UpdateVote])) -> do
    logDebug $ sformat ("Received update proposal: "%build) i
    handleDataL i peerId sendActions

instance WorkMode ssc m =>
         Relay m ProposalMsgTag UpId (UpdateProposal, [UpdateVote]) where
    contentsToTag _ = pure ProposalMsgTag

    verifyInvTag _ = pure VerSuccess
    verifyReqTag _ = pure VerSuccess
    verifyDataContents _ = pure VerSuccess

    handleInv _ = isProposalNeeded
    handleReq _ = getLocalProposalNVotes
    handleData (proposal, votes) _ = do
        res <- processProposal proposal
        logProp res
        let processed = isRight res
        processed <$ when processed (mapM_ processVoteLog votes)
      where
        processVoteLog = processVote >=> logVote
        logVote e@(Left cause) =
            e <$ logWarning (sformat ("Proposal accepted but vote "%build%" rejected") cause)
        logVote e@(Right _) =
            e <$ logDebug "Processing of proposal's vote is successfull"

        logProp (Left cause) =
            logDebug $ sformat ("Processing of proposal failed: "%build) cause
        logProp (Right _) = logDebug "Processing of proposal is successfull"

----------------------------------------------------------------------------
-- UpdateVote listeners
----------------------------------------------------------------------------

handleInvVote :: WorkMode ssc m => ListenerAction BiP m
handleInvVote = ListenerActionOneMsg $ \peerId sendActions (i :: InvMsg VoteId VoteMsgTag) ->
    handleInvL i peerId sendActions

handleReqVote :: WorkMode ssc m => ListenerAction BiP m
handleReqVote = ListenerActionOneMsg $ \peerId sendActions (i :: ReqMsg VoteId VoteMsgTag) ->
    handleReqL i peerId sendActions

handleDataVote :: WorkMode ssc m => ListenerAction BiP m
handleDataVote = ListenerActionOneMsg $ \peerId sendActions (i :: DataMsg VoteId UpdateVote) -> do
    logDebug $ sformat ("Received vote: "%build) i
    handleDataL i peerId sendActions

instance WorkMode ssc m =>
         Relay m VoteMsgTag VoteId UpdateVote where
    contentsToTag _ = pure VoteMsgTag

    verifyInvTag _ = pure VerSuccess
    verifyReqTag _ = pure VerSuccess
    verifyDataContents UpdateVote{..} = pure VerSuccess

    handleInv _ (id, pk, dec) = isVoteNeeded id pk dec
    handleReq _ (id, pk, dec) = getLocalVote id pk dec
    handleData uv _ = do
        res <- processVote uv
        logProcess res
        pure $ isRight res
      where
        logProcess (Left cause) =
          logDebug $ sformat ("Processing of vote failed: "%build) cause
        logProcess (Right _) = logDebug $ "Processing of vote is successfull"<|MERGE_RESOLUTION|>--- conflicted
+++ resolved
@@ -8,19 +8,11 @@
        , usStubListeners
        ) where
 
-<<<<<<< HEAD
 import           Data.Proxy                (Proxy (..))
 import           Formatting                (build, sformat, (%))
 import           Node                      (ListenerAction (..))
 import           Serokell.Util.Verify      (VerificationRes (..))
-import           System.Wlog               (WithLogger, logDebug)
-=======
-import           Data.Proxy               (Proxy (..))
-import           Formatting               (build, sformat, (%))
-import           Node                     (ListenerAction (..))
-import           Serokell.Util.Verify     (VerificationRes (..))
-import           System.Wlog              (WithLogger, logDebug, logWarning)
->>>>>>> a0314fad
+import           System.Wlog               (WithLogger, logDebug, logWarning)
 import           Universum
 
 import           Pos.Binary.Communication  ()
