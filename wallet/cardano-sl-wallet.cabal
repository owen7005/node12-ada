name:                cardano-sl-wallet
version:             1.0.3
synopsis:            Cardano SL - wallet
description:         Cardano SL - wallet
license:             MIT
license-file:        LICENSE
author:              Serokell
maintainer:          hi@serokell.io
copyright:           2017 IOHK
category:            Currency
build-type:          Simple
cabal-version:       >=1.10

Flag for-installer
  default:     False
  manual:      True

  description: Build a reduced set of components (only what is needed for the
               installer)

library
  hs-source-dirs:     src
  exposed-modules:    Pos.Wallet
                      Pos.Wallet.Redirect
                      Pos.Wallet.WalletMode

                      Pos.Wallet.Aeson
                      Pos.Wallet.Aeson.ClientTypes
                      Pos.Wallet.Aeson.Options
                      Pos.Wallet.Aeson.Storage
                      Pos.Wallet.Aeson.WalletBackup

                      Pos.Wallet.Web
                      Pos.Wallet.Web.Account
                      Pos.Wallet.Web.Assurance
                      Pos.Wallet.Web.Api
                      Pos.Wallet.Web.Backup

                      Pos.Wallet.Web.ClientTypes
                      Pos.Wallet.Web.ClientTypes.Functions
                      Pos.Wallet.Web.ClientTypes.Instances
                      Pos.Wallet.Web.ClientTypes.Types
                      Pos.Wallet.Web.Error
                      Pos.Wallet.Web.Error.Types
                      Pos.Wallet.Web.Error.Util

                      Pos.Wallet.Web.Mode

                      Pos.Wallet.Web.Methods
                      Pos.Wallet.Web.Methods.Backup
                      Pos.Wallet.Web.Methods.History
                      Pos.Wallet.Web.Methods.Info
                      Pos.Wallet.Web.Methods.Logic
                      Pos.Wallet.Web.Methods.Misc
                      Pos.Wallet.Web.Methods.Payment
                      Pos.Wallet.Web.Methods.Redeem
                      Pos.Wallet.Web.Methods.Reporting
                      Pos.Wallet.Web.Methods.Restore
                      Pos.Wallet.Web.Methods.Txp
                      Pos.Wallet.Web.Networking
                      Pos.Wallet.Web.Pending
                      Pos.Wallet.Web.Pending.Types
                      Pos.Wallet.Web.Pending.Submission
                      Pos.Wallet.Web.Pending.Functions
                      Pos.Wallet.Web.Pending.Util
                      Pos.Wallet.Web.Pending.Worker

                      Pos.Wallet.Web.Server
                      Pos.Wallet.Web.Server.Handlers
                      Pos.Wallet.Web.Server.Launcher
                      Pos.Wallet.Web.Server.Runner

                      Pos.Wallet.Web.Sockets
                      Pos.Wallet.Web.Sockets.ConnSet
                      Pos.Wallet.Web.Sockets.Connection
                      Pos.Wallet.Web.Sockets.Notifier
                      Pos.Wallet.Web.Sockets.Types

                      Pos.Wallet.Web.State
                      Pos.Wallet.Web.State.Acidic
                      Pos.Wallet.Web.State.State
                      Pos.Wallet.Web.State.Storage
                      Pos.Wallet.Web.State.Util

                      Pos.Wallet.Web.Swagger
                      Pos.Wallet.Web.Swagger.CustomSwagger
                      Pos.Wallet.Web.Swagger.Description
                      Pos.Wallet.Web.Swagger.Instances.Schema
                      Pos.Wallet.Web.Swagger.Instances.Swagger
                      Pos.Wallet.Web.Swagger.Spec

                      Pos.Wallet.Web.Tracking
                      Pos.Wallet.Web.Tracking.BListener
                      Pos.Wallet.Web.Tracking.Decrypt
                      Pos.Wallet.Web.Tracking.Sync
                      Pos.Wallet.Web.Tracking.Modifier

                      Pos.Wallet.Web.Util

                      Pos.Util.BackupPhrase
                      Pos.Util.Mnemonics

  other-modules:        Paths_cardano_sl_wallet

  build-depends:        acid-state
                      , aeson >= 0.11.2.1
                      , base
                      , base58-bytestring
                      , bytestring
                      , cardano-sl-core
                      , cardano-sl-db
                      , cardano-sl-infra
                      , cardano-sl-ssc
                      , cardano-sl-txp
                      , cardano-sl-update
                      , cardano-sl-util
                      , cardano-sl
                      , containers
                      , cryptonite
                      , data-default
                      , directory
                      , dlist
                      , ether
                      , exceptions
                      , filepath
                      , formatting
                      , hashable
                      , lens
                      , log-warper
                      , memory
                      , monad-control
                      , mtl
                      , node-sketch
<<<<<<< HEAD
                      , network-transport-tcp
                      , optparse-applicative
                      , parsec
                      , QuickCheck
=======
>>>>>>> 892ea6c8
                      , random
                      , reflection
                      , safecopy
                      , semver
                      , serokell-util >= 0.1.3.4
                      , servant >= 0.8.1
                      , servant-multipart >= 0.10
                      , servant-server >= 0.8.1
                      , servant-swagger
                      , servant-swagger-ui
                      , stm
                      , swagger2
                      , text
                      , text-format
                      , text
                      , time
                      , time-units
                      , transformers
                      , universum >= 0.1.11
                      , unordered-containers
                      , wai
                      , wai-websockets
                      , websockets
                      , QuickCheck
                      , quickcheck-instances
  if !os(windows)
    build-depends:      unix

  default-language:     Haskell2010
  ghc-options:         -Wall
                       -fno-warn-orphans
                       -O2

  default-extensions:   DeriveDataTypeable
                        DeriveGeneric
                        GeneralizedNewtypeDeriving
                        StandaloneDeriving
                        FlexibleContexts
                        FlexibleInstances
                        MultiParamTypeClasses
                        FunctionalDependencies
                        DefaultSignatures
                        NoImplicitPrelude
                        OverloadedStrings
                        RecordWildCards
                        TypeApplications
                        TupleSections
                        LambdaCase
                        ViewPatterns
                        MultiWayIf
                        ConstraintKinds
                        UndecidableInstances
                        BangPatterns
                        ScopedTypeVariables
                        TemplateHaskell
                        TypeOperators
                        GADTs


  build-tools: cpphs >= 1.19
  ghc-options: -pgmP cpphs -optP --cpp

executable cardano-node
  hs-source-dirs:     node
  main-is:            Main.hs
  other-modules:      NodeOptions
  build-depends:
                        base
                      , cardano-sl-core
                      , cardano-sl-infra
                      , cardano-sl-ssc
                      , cardano-sl-txp
                      , cardano-sl-util
                      , cardano-sl
                      , cardano-sl-wallet
                      , formatting
                      , log-warper
                      , node-sketch
                      , optparse-applicative
                      , time-units
                      , universum >= 0.1.11

  default-language:    Haskell2010
  ghc-options:         -threaded -rtsopts
                       -Wall
                       -fno-warn-orphans
                       -O2

  -- linker speed up for linux
  if os(linux)
    ghc-options:       -optl-fuse-ld=gold
    ld-options:        -fuse-ld=gold

  default-extensions:   DeriveDataTypeable
                        DeriveGeneric
                        GeneralizedNewtypeDeriving
                        StandaloneDeriving
                        FlexibleContexts
                        FlexibleInstances
                        MultiParamTypeClasses
                        FunctionalDependencies
                        DefaultSignatures
                        NoImplicitPrelude
                        OverloadedStrings
                        RecordWildCards
                        TypeApplications
                        TupleSections
                        ViewPatterns
                        LambdaCase
                        MultiWayIf
                        ConstraintKinds
                        UndecidableInstances
                        BangPatterns
                        TemplateHaskell
                        GADTs

  build-tools: cpphs >= 1.19
  ghc-options: -pgmP cpphs -optP --cpp


executable cardano-wallet-hs2purs
  hs-source-dirs:      purescript
  main-is:             Main.hs
  other-modules:       PSTypes
  build-depends:       base
                     , cardano-sl-core
                     , cardano-sl
                     , cardano-sl-wallet
                     , optparse-applicative
                     , purescript-bridge
                     , universum >= 0.1.11
  default-language:    Haskell2010
  ghc-options:         -threaded -rtsopts
                       -Wall
                       -fno-warn-orphans
                       -O2

  -- linker speed up for linux
  if os(linux)
    ghc-options:       -optl-fuse-ld=gold
    ld-options:        -fuse-ld=gold

  default-extensions:   DeriveDataTypeable
                        DeriveGeneric
                        GeneralizedNewtypeDeriving
                        StandaloneDeriving
                        FlexibleContexts
                        FlexibleInstances
                        MultiParamTypeClasses
                        FunctionalDependencies
                        DefaultSignatures
                        NoImplicitPrelude
                        OverloadedStrings
                        RecordWildCards
                        TypeApplications
                        TupleSections
                        ViewPatterns
                        LambdaCase
                        MultiWayIf
                        ConstraintKinds
                        UndecidableInstances
                        BangPatterns

  build-tools: cpphs >= 1.19
  ghc-options: -pgmP cpphs -optP --cpp

  buildable:         True

executable cardano-swagger
  hs-source-dirs:      web-api-swagger
  main-is:             Main.hs
  if !flag(for-installer)
    build-depends:       aeson
                       , base
                       , bytestring
                       , cardano-sl
                       , cardano-sl-wallet
                       , lens
                       , optparse-applicative
                       , swagger2
                       , servant
                       , servant-server
                       , servant-multipart
                       , servant-swagger
                       , servant-swagger-ui
                       , text
                       , universum >= 0.1.11
  default-language:    Haskell2010
  ghc-options:         -threaded -rtsopts
                       -Wall
                       -fno-warn-orphans
                       -O2

  -- linker speed up for linux
  if os(linux)
    ghc-options:       -optl-fuse-ld=gold
    ld-options:        -fuse-ld=gold

  default-extensions:   BangPatterns
                        FlexibleContexts
                        FlexibleInstances
                        NoImplicitPrelude
                        TypeApplications
                        TypeOperators

  build-tools: cpphs >= 1.19
  ghc-options: -pgmP cpphs -optP --cpp

  if flag(for-installer)
    buildable: False
  else
    buildable: True

test-suite cardano-wallet-test
  main-is:             Test.hs
  other-modules:
                       -- Standard module with some magic
                       Spec

                       -- Basic mocks and instances
                       Test.Pos.Wallet.Web.Mode
                       Test.Pos.Wallet.Web.Util

                       -- Test scenarios
                       Test.Pos.Wallet.Web.AddressSpec

                       Test.Pos.Wallet.Web.Methods.LogicSpec
                       Test.Pos.Wallet.Web.Methods.PaymentSpec

                       Test.Pos.Wallet.Web.Tracking.SyncSpec

                       -- Something else
                       Test.Pos.Types.Identity.BinarySpec

  type:                exitcode-stdio-1.0
  build-depends:       MonadRandom
                     , QuickCheck
                     , base
                     , cardano-sl-core
                     , cardano-sl-db
                     , cardano-sl-infra
                     , cardano-sl-lrc
                     , cardano-sl-txp
                     , cardano-sl-update
                     , cardano-sl-ssc
                     , cardano-sl-wallet
                     , cardano-sl-util
                     , cardano-sl
                     , containers
                     , data-default
                     , ether
                     , formatting
                     , hspec
                     , lens
                     , log-warper
                     , MonadRandom
                     , mtl
                     , node-sketch
                     , serokell-util >= 0.1.3.4
                     , stm
                     , text-format
                     , universum >= 0.1.11

  hs-source-dirs:      test
  default-language:    Haskell2010
  ghc-options:         -threaded
                       -rtsopts
                       -Wall
                       -fno-warn-orphans

  -- linker speed up for linux
  if os(linux)
    ghc-options:       -optl-fuse-ld=gold
    ld-options:        -fuse-ld=gold

  default-extensions:   DeriveDataTypeable
                        DeriveGeneric
                        GeneralizedNewtypeDeriving
                        StandaloneDeriving
                        FlexibleContexts
                        FlexibleInstances
                        MultiParamTypeClasses
                        FunctionalDependencies
                        DefaultSignatures
                        NoImplicitPrelude
                        OverloadedStrings
                        RecordWildCards
                        TypeApplications
                        TupleSections
                        ViewPatterns
                        LambdaCase
                        MultiWayIf
                        ConstraintKinds
                        UndecidableInstances
                        BangPatterns
                        TemplateHaskell
                        ScopedTypeVariables

  build-tools: cpphs >= 1.19
  ghc-options: -pgmP cpphs -optP --cpp<|MERGE_RESOLUTION|>--- conflicted
+++ resolved
@@ -131,13 +131,6 @@
                       , monad-control
                       , mtl
                       , node-sketch
-<<<<<<< HEAD
-                      , network-transport-tcp
-                      , optparse-applicative
-                      , parsec
-                      , QuickCheck
-=======
->>>>>>> 892ea6c8
                       , random
                       , reflection
                       , safecopy
