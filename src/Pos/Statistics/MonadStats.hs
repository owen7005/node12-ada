{-# LANGUAGE TypeFamilies         #-}
{-# LANGUAGE UndecidableInstances #-}

-- | Monadic layer for collecting stats

module Pos.Statistics.MonadStats
       ( MonadStats (..)
       , NoStatsT (..)
       , StatsT (..)
       , runStatsT
       , runStatsT'
       , getStatsMap
       ) where

import           Control.Lens                (iso)
import           Control.Monad.Base          (MonadBase (..))
import           Control.Monad.Catch         (MonadCatch, MonadMask, MonadThrow)
import           Control.Monad.Except        (ExceptT)
import           Control.Monad.Trans         (MonadTrans)
import           Control.Monad.Trans.Control (ComposeSt, MonadBaseControl (..),
                                              MonadTransControl (..), StM,
                                              defaultLiftBaseWith, defaultLiftWith,
                                              defaultRestoreM, defaultRestoreT)
import qualified Data.Binary                 as Binary
import           Data.Maybe                  (fromMaybe)
import           Focus                       (Decision (Remove), alterM)
import           Mockable                    (ChannelT, Counter, Distribution, Gauge,
                                              MFunctor', Mockable (liftMockable), Promise,
                                              SharedAtomicT, SharedExclusiveT, ThreadId,
                                              liftMockableWrappedM)
import           Serokell.Util               (WrappedM (..), show')
import qualified STMContainers.Map           as SM
import           System.Wlog                 (CanLog, HasLoggerName)
import           Universum

import           Pos.Communication.PeerState (WithPeerState (..))
import           Pos.Communication.Relay     (MonadRelayMem)
import           Pos.Context.Class           (WithNodeContext)
import           Pos.DB                      (MonadDB (..))
import           Pos.DB.Limits               (MonadDBLimits)
import           Pos.Delegation.Class        (MonadDelegation)
import           Pos.DHT.MemState            (MonadDhtMem)
import           Pos.DHT.Model               (MonadDHT)
import           Pos.DHT.Real                (KademliaDHT, WithKademliaDHTInstance)
import           Pos.Reporting               (MonadReportingMem)
import           Pos.Shutdown                (MonadShutdownMem)
import           Pos.Slotting.Class          (MonadSlots)
import           Pos.Slotting.MemState       (MonadSlotsData)
import           Pos.Ssc.Extra               (MonadSscMem)
import           Pos.Statistics.StatEntry    (StatLabel (..))
import           Pos.Txp.MemState            (MonadTxpMem (..))
import           Pos.Update.MemState         (MonadUSMem)
import           Pos.Util.JsonLog            (MonadJL (..))


-- | `MonadStats` is a monad which has methods for stats collecting
class Monad m => MonadStats m where
    statLog   :: StatLabel l => l -> EntryType l -> m ()
    resetStat :: StatLabel l => l -> m ()

    default statLog :: (MonadTrans t, MonadStats m', t m' ~ m, StatLabel l) => l -> EntryType l -> m ()
    statLog label = lift . statLog label

    default resetStat :: (MonadTrans t, MonadStats m', t m' ~ m, StatLabel l) => l -> m ()
    resetStat = lift . resetStat

    -- | Default convenience method, which we can override
    -- (to truly do nothing in `NoStatsT`, for example)
    logStatM :: StatLabel l => l -> m (EntryType l) -> m ()
    logStatM label action = action >>= statLog label

instance MonadStats m => MonadStats (KademliaDHT    m)
instance MonadStats m => MonadStats (ReaderT      a m)
instance MonadStats m => MonadStats (StateT       a m)
instance MonadStats m => MonadStats (ExceptT      e m)

-- | Stats wrapper for collecting statistics without collecting it.
newtype NoStatsT m a = NoStatsT
    { getNoStatsT :: m a  -- ^ action inside wrapper without collecting statistics
    } deriving (Functor, Applicative, Monad, MonadThrow, MonadSlotsData,
                MonadCatch, MonadMask, MonadIO, MonadFail, HasLoggerName,
                MonadDHT, WithKademliaDHTInstance, MonadSlots, WithPeerState,
<<<<<<< HEAD
                MonadJL, CanLog, MonadTxpMem, MonadSscMem ssc,
                WithNodeContext ssc, MonadDelegation, MonadUSMem,
                MonadDhtMem, MonadReportingMem, MonadRelayMem, MonadShutdownMem)

deriving instance MonadDB ssc m => MonadDB ssc (NoStatsT m)
=======
                MonadJL, CanLog, MonadTxpMem, MonadSscMem ssc, MonadDB,
                WithNodeContext ssc, MonadDelegation, MonadUSMem,
                MonadDBLimits)
>>>>>>> 627c41f5

instance Monad m => WrappedM (NoStatsT m) where
    type UnwrappedM (NoStatsT m) = m
    _WrappedM = iso getNoStatsT NoStatsT

instance MonadBase IO m => MonadBase IO (NoStatsT m) where
    liftBase = lift . liftBase

instance MonadTransControl NoStatsT where
    type StT NoStatsT a = a
    liftWith f = NoStatsT $ f $ getNoStatsT
    restoreT = NoStatsT

instance MonadBaseControl IO m => MonadBaseControl IO (NoStatsT m) where
    type StM (NoStatsT m) a = ComposeSt NoStatsT m a
    liftBaseWith     = defaultLiftBaseWith
    restoreM         = defaultRestoreM

instance MonadTrans NoStatsT where
    lift = NoStatsT

instance Monad m => MonadStats (NoStatsT m) where
    statLog _ _ = pure ()
    resetStat _ = pure ()
    logStatM _ _ = pure ()

type StatsMap = SM.Map Text LByteString

type instance ThreadId (NoStatsT m) = ThreadId m
type instance Promise (NoStatsT m) = Promise m
type instance SharedAtomicT (NoStatsT m) = SharedAtomicT m
type instance Counter (NoStatsT m) = Counter m
type instance Distribution (NoStatsT m) = Distribution m
type instance SharedExclusiveT (NoStatsT m) = SharedExclusiveT m
type instance Gauge (NoStatsT m) = Gauge m
type instance ChannelT (NoStatsT m) = ChannelT m

instance ( Mockable d m
         , MFunctor' d (NoStatsT m) m
         ) => Mockable d (NoStatsT m) where
    liftMockable = liftMockableWrappedM

-- | Statistics wrapper around some monadic action to collect statistics
-- during execution of this action. Used in benchmarks.
newtype StatsT m a = StatsT
    { getStatsT :: ReaderT StatsMap m a  -- ^ action inside wrapper with collected statistics
    } deriving (Functor, Applicative, Monad, MonadThrow,
                MonadCatch, MonadMask, MonadIO, MonadFail, HasLoggerName,
                MonadDHT, WithKademliaDHTInstance, MonadSlots, WithPeerState,
                MonadTrans, MonadJL, CanLog, MonadTxpMem,
<<<<<<< HEAD
                MonadSscMem ssc, MonadSlotsData,
                WithNodeContext ssc, MonadDelegation, MonadUSMem,
                MonadDhtMem, MonadReportingMem, MonadRelayMem, MonadShutdownMem)
=======
                MonadSscMem ssc, MonadSlotsData, MonadDB, MonadDBLimits,
                WithNodeContext ssc, MonadDelegation, MonadUSMem)
>>>>>>> 627c41f5

instance Monad m => WrappedM (StatsT m) where
    type UnwrappedM (StatsT m) = ReaderT StatsMap m
    _WrappedM = iso getStatsT StatsT

instance MonadTransControl StatsT where
    type StT StatsT a = StT (ReaderT StatsMap) a
    liftWith = defaultLiftWith StatsT getStatsT
    restoreT = defaultRestoreT StatsT

instance MonadBaseControl IO m => MonadBaseControl IO (StatsT m) where
    type StM (StatsT m) a = ComposeSt StatsT m a
    liftBaseWith     = defaultLiftBaseWith
    restoreM         = defaultRestoreM

instance MonadBase IO m => MonadBase IO (StatsT m) where
    liftBase = lift . liftBase

type instance ThreadId (StatsT m) = ThreadId m
type instance Promise (StatsT m) = Promise m
type instance SharedAtomicT (StatsT m) = SharedAtomicT m
type instance Counter (StatsT m) = Counter m
type instance Distribution (StatsT m) = Distribution m
type instance SharedExclusiveT (StatsT m) = SharedExclusiveT m
type instance Gauge (StatsT m) = Gauge m
type instance ChannelT (StatsT m) = ChannelT m

instance ( Mockable d m
         , MFunctor' d (StatsT m) (ReaderT StatsMap m)
         , MFunctor' d (ReaderT StatsMap m) m
         ) => Mockable d (StatsT m) where
    liftMockable = liftMockableWrappedM

runStatsT :: MonadIO m => StatsT m a -> m a
runStatsT action = liftIO SM.newIO >>= flip runStatsT' action

runStatsT' :: StatsMap -> StatsT m a -> m a
runStatsT' statsMap action = runReaderT (getStatsT action) statsMap

getStatsMap :: Monad m => StatsT m StatsMap
getStatsMap = StatsT ask

instance (MonadIO m, MonadJL m) => MonadStats (StatsT m) where
    statLog label entry = do
        statsMap <- StatsT ask
        liftIO $ atomically $ SM.focus update (show' label) statsMap
        return ()
      where
        update = alterM $ \v -> return $ fmap Binary.encode $
            mappend entry . Binary.decode <$> v <|> Just entry

    resetStat label = do
        statsMap <- StatsT ask
        mval <- liftIO $ atomically $ SM.focus reset (show' label) statsMap
        let val = fromMaybe mempty $ Binary.decode <$> mval
        lift $ jlLog $ toJLEvent label val
      where
        reset old = return (old, Remove)<|MERGE_RESOLUTION|>--- conflicted
+++ resolved
@@ -80,17 +80,10 @@
     } deriving (Functor, Applicative, Monad, MonadThrow, MonadSlotsData,
                 MonadCatch, MonadMask, MonadIO, MonadFail, HasLoggerName,
                 MonadDHT, WithKademliaDHTInstance, MonadSlots, WithPeerState,
-<<<<<<< HEAD
                 MonadJL, CanLog, MonadTxpMem, MonadSscMem ssc,
                 WithNodeContext ssc, MonadDelegation, MonadUSMem,
-                MonadDhtMem, MonadReportingMem, MonadRelayMem, MonadShutdownMem)
-
-deriving instance MonadDB ssc m => MonadDB ssc (NoStatsT m)
-=======
-                MonadJL, CanLog, MonadTxpMem, MonadSscMem ssc, MonadDB,
-                WithNodeContext ssc, MonadDelegation, MonadUSMem,
-                MonadDBLimits)
->>>>>>> 627c41f5
+                MonadDhtMem, MonadReportingMem, MonadRelayMem, MonadShutdownMem,
+                MonadDB, MonadDBLimits)
 
 instance Monad m => WrappedM (NoStatsT m) where
     type UnwrappedM (NoStatsT m) = m
@@ -141,14 +134,10 @@
                 MonadCatch, MonadMask, MonadIO, MonadFail, HasLoggerName,
                 MonadDHT, WithKademliaDHTInstance, MonadSlots, WithPeerState,
                 MonadTrans, MonadJL, CanLog, MonadTxpMem,
-<<<<<<< HEAD
                 MonadSscMem ssc, MonadSlotsData,
                 WithNodeContext ssc, MonadDelegation, MonadUSMem,
-                MonadDhtMem, MonadReportingMem, MonadRelayMem, MonadShutdownMem)
-=======
-                MonadSscMem ssc, MonadSlotsData, MonadDB, MonadDBLimits,
-                WithNodeContext ssc, MonadDelegation, MonadUSMem)
->>>>>>> 627c41f5
+                MonadDhtMem, MonadReportingMem, MonadRelayMem, MonadShutdownMem,
+                MonadDB, MonadDBLimits)
 
 instance Monad m => WrappedM (StatsT m) where
     type UnwrappedM (StatsT m) = ReaderT StatsMap m
