{-# OPTIONS_GHC -fno-warn-unused-top-binds #-}

{-# LANGUAGE AllowAmbiguousTypes #-}
{-# LANGUAGE RankNTypes #-}

-- | Types for using in purescript-bridge
module Pos.Explorer.Web.ClientTypes
       ( ExplorerMockMode (..)
       , prodMode
       , HasExplorerCSLInterface (..)
       , CHash (..)
       , CAddress (..)
       , CTxId (..)
       , CBlockEntry (..)
       , CTxEntry (..)
       , CBlockSummary (..)
       , CAddressType (..)
       , CAddressSummary (..)
       , CTxBrief (..)
       , CNetworkAddress (..)
       , CTxSummary (..)
       , CGenesisSummary (..)
       , CGenesisAddressInfo (..)
       , CAddressesFilter (..)
       , TxInternal (..)
       , CCoin
       , CAda (..)
       , EpochIndex (..)
       , LocalSlotIndex (..)
       , StakeholderId
       , Byte
       , mkCCoin
       , mkCCoinMB
       , toCHash
       , fromCHash
       , toCAddress
       , fromCAddress
       , toCTxId
       , fromCTxId
       , toBlockEntry
       , toTxEntry
       , toBlockSummary
       , toTxBrief
       , timestampToPosix
       , convertTxOutputs
       , convertTxOutputsMB
       , tiToTxEntry
       , encodeHashHex
       , decodeHashHex
       ) where

import qualified Prelude
import           Universum

import           Control.Arrow                    ((&&&))
import           Control.Lens                     (ix, _Left)
import           Control.Monad.Error.Class        (throwError)
import qualified Data.ByteArray                   as BA
<<<<<<< HEAD
import           Data.Default                     (Default (..), def)
=======
import           Data.Default                     (Default (..))
>>>>>>> 4ba7d8f2
import           Data.Fixed                       (Micro, showFixed)
import qualified Data.List.NonEmpty               as NE
import           Data.Time.Clock.POSIX            (POSIXTime)
import           Formatting                       (build, sformat, (%))
import           Pos.Binary                       (Bi, biSize)
import           Pos.Block.Core                   (Block, MainBlock, mainBlockSlot,
                                                   mainBlockTxPayload, mcdSlot)
import           Pos.Block.Types                  (Blund, Undo (..))
import           Pos.Core                         (HasConfiguration, timestampToPosix)
import           Pos.Crypto                       (AbstractHash, Hash, HashAlgorithm,
                                                   hash)

import           Pos.DB                           (MonadRealDB)
import           Pos.DB.Block                     (MonadBlockDB, blkGetBlund)
import           Pos.DB.Class                     (MonadDBRead)
import           Pos.DB.DB                        (getTipBlock)

import           Pos.Explorer                     (Page, TxExtra (..), getPageBlocks)
import qualified Pos.GState                       as GS
import           Pos.Lrc                          (getLeaders)
import           Pos.Merkle                       (getMerkleRoot, mtRoot)
import           Pos.Slotting                     (MonadSlots (..), MonadSlotsData,
                                                   getSlotStart)
import           Pos.Ssc.GodTossing               (SscGodTossing)
import           Pos.Ssc.GodTossing.Configuration (HasGtConfiguration)
import           Pos.Txp                          (Tx (..), TxId, TxOut (..),
                                                   TxOutAux (..), TxUndo, txpTxs,
                                                   _txOutputs)
import           Pos.Types                        (Address, Coin, EpochIndex, HeaderHash,
                                                   LocalSlotIndex, SlotId (..),
                                                   SlotLeaders, StakeholderId, Timestamp,
                                                   addressF, coinToInteger,
                                                   decodeTextAddress, gbHeader,
                                                   gbhConsensus, getEpochIndex,
                                                   getSlotIndex, headerHash, mkCoin,
                                                   prevBlockL, sumCoins, unsafeAddCoin,
                                                   unsafeGetCoin, unsafeIntegerToCoin,
                                                   unsafeSubCoin)

import           Serokell.Data.Memory.Units       (Byte)
import           Serokell.Util.Base16             as SB16
import           Servant.API                      (FromHttpApiData (..))



-------------------------------------------------------------------------------------
-- Explorer mock mode
--
-- The simple data structure that encapsulates functions that use CSL. We want to "cut"
-- them out of the picture in order to be able to mock them.
-------------------------------------------------------------------------------------

-- TODO(KS): A reader `ReaderT (ExplorerMockMode m ssc) m a` would be convenient.
-- | A simple data structure that holds all the foreign functions Explorer needs to call.
-- `emm`.
data ExplorerMockMode m ssc = ExplorerMockMode
    { emmGetTipBlock
          :: MonadBlockDB ssc m
          => m (Block ssc)
    , emmGetPageBlocks
          :: MonadDBRead m
          => Page
          -> m (Maybe [HeaderHash])
    , emmGetBlundFromHH
          :: MonadBlockDB ssc m
          => HeaderHash
          -> m (Maybe (Blund ssc))
    , emmGetSlotStart
          :: forall ctx. MonadSlotsData ctx m
          => SlotId
          -> m (Maybe Timestamp)
    , emmGetLeadersFromEpoch
          :: MonadDBRead m
          => EpochIndex
          -> m (Maybe SlotLeaders)
    }

-- | This is what we use in production when we run Explorer.
prodMode :: forall m. ExplorerMockMode m SscGodTossing
prodMode = ExplorerMockMode {
      emmGetTipBlock            = getTipBlock,
      emmGetPageBlocks          = getPageBlocks,
      emmGetBlundFromHH         = blkGetBlund,
      emmGetSlotStart           = getSlotStart,
      emmGetLeadersFromEpoch    = getLeaders
    }

-- | So we can just reuse the default instance and change individial functions.
-- On one side, it removes the compile error(s) for having all functions implemented.
-- On the other side, it moves that error into runtime and enables simple mocking.
-- This is a good thing once we have a larger amount of functions, like in _explorer_,
-- and this gives us the flexibility to "mock" whichever we want.
instance Default (ExplorerMockMode m SscGodTossing) where
  def = ExplorerMockMode {
        emmGetTipBlock            = errorImpl,
        emmGetPageBlocks          = errorImpl,
        emmGetBlundFromHH         = errorImpl,
        emmGetSlotStart           = errorImpl,
        emmGetLeadersFromEpoch    = errorImpl
      }
    where
      errorImpl = error "Cannot be used, please implement this function!"

-- | We use this for an external CSL functions representation so we can replace them when
-- testing.
class HasExplorerCSLInterface ctx m where
    getTipBlockCSLI
          :: MonadBlockDB SscGodTossing m
          => m (Block SscGodTossing)
    getPageBlocksCSLI
          :: MonadDBRead m
          => Page
          -> m (Maybe [HeaderHash])
    getBlundFromHHCSLI
          :: MonadBlockDB SscGodTossing m
          => HeaderHash
          -> m (Maybe (Blund SscGodTossing))
    getSlotStartCSLI
          :: MonadSlotsData ctx m
          => SlotId
          -> m (Maybe Timestamp)
    getLeadersFromEpochCSLI
          :: MonadDBRead m
          => EpochIndex
          -> m (Maybe SlotLeaders)

-- class Monad m => HasExplorerMockMode ctx m where
--     explorerMockMode :: Lens' ctx (ExplorerMockMode m SscGodTossing)
-- Lens' ctx (m (Block SscGodTossing)) ...

instance Monad m => HasExplorerCSLInterface ctx m where
    getTipBlockCSLI = getTipBlock
    getPageBlocksCSLI = getPageBlocks
    getBlundFromHHCSLI = blkGetBlund
    getSlotStartCSLI = getSlotStart
    getLeadersFromEpochCSLI = getLeaders

-------------------------------------------------------------------------------------
-- Hash types
-------------------------------------------------------------------------------------

-- See this page for more explanation - https://cardanodocs.com/cardano/addresses/
-- We have the general type @AbstractHash@ for all hashes we use. It's being parametrized
-- by two types - AbstractHash algo a - the hashing algorithm and the phantom type for
-- extra safety (can be a @Tx@, an @Address@ and so on, ...).
--
-- The following types explain the situation better:
--
-- type AddressHash   = AbstractHash Blake2b_224
-- type Hash          = AbstractHash Blake2b_256
--
-- type TxId          = Hash Tx               = AbstractHash Blake2b_256 Tx
-- type StakeholderId = AddressHash PublicKey = AbstractHash Blake2b_224 PublicKey
--
-- From there on we have the client types that we use to represent the actual hashes.
-- The client types are really the hash bytes converted to Base16 address.

-- | Client hash
newtype CHash = CHash Text
  deriving (Show, Eq, Generic, Buildable, Hashable)

-- | Client address. The address may be from either Cardano or RSCoin.
newtype CAddress = CAddress Text
    deriving (Show, Eq, Generic, Buildable, Hashable)

-- | Client transaction id
newtype CTxId = CTxId CHash
    deriving (Show, Eq, Generic, Buildable, Hashable)

-------------------------------------------------------------------------------------
-- Client-server, server-client transformation functions
-------------------------------------------------------------------------------------

-- | Transformation of core hash-types to client representation.
encodeHashHex
    :: forall algo a. (Bi a)
    => AbstractHash algo a
    -> Text
encodeHashHex = SB16.encode . BA.convert

-- | A required instance for decoding.
instance ToString ByteString where
  toString = toString . SB16.encode

-- | Decoding the text to the original form.
decodeHashHex
    :: forall algo a. (HashAlgorithm algo, Bi (AbstractHash algo a))
    => Text
    -> Either Text (AbstractHash algo a)
decodeHashHex hashText = do
  hashBinary <- SB16.decode hashText
  over _Left toText $ readEither hashBinary

-------------------------------------------------------------------------------------
-- Client hashes functions
-------------------------------------------------------------------------------------

toCHash :: forall a. (Bi a) => Hash a -> CHash
toCHash = CHash . encodeHashHex

fromCHash :: forall a. (Bi (Hash a)) => CHash -> Either Text (Hash a)
fromCHash (CHash h) = decodeHashHex h

toCAddress :: Address -> CAddress
toCAddress = CAddress . sformat addressF

fromCAddress :: CAddress -> Either Text Address
fromCAddress (CAddress addr) = decodeTextAddress addr

toCTxId :: TxId -> CTxId
toCTxId = CTxId . toCHash

fromCTxId :: CTxId -> Either Text TxId
fromCTxId (CTxId (CHash txId)) = decodeHashHex txId

-------------------------------------------------------------------------------------
-- Composite types
-------------------------------------------------------------------------------------

newtype CCoin = CCoin
    { getCoin :: Text
    } deriving (Show, Generic)

mkCCoin :: Coin -> CCoin
mkCCoin = CCoin . show . unsafeGetCoin

mkCCoinMB :: Maybe Coin -> CCoin
mkCCoinMB = maybe (CCoin "N/A") mkCCoin

newtype CAda = CAda
    { getAda :: Micro
    } deriving (Generic)

instance Show CAda where
    show (CAda ada) = showFixed True ada

-- | List of block entries is returned from "get latest N blocks" endpoint
data CBlockEntry = CBlockEntry
    { cbeEpoch      :: !Word64
    , cbeSlot       :: !Word16
    , cbeBlkHash    :: !CHash
    , cbeTimeIssued :: !(Maybe POSIXTime)
    , cbeTxNum      :: !Word
    , cbeTotalSent  :: !CCoin
    , cbeSize       :: !Word64
    , cbeBlockLead  :: !(Maybe Text) -- todo (ks): Maybe CAddress?
    , cbeFees       :: !CCoin
    } deriving (Show, Generic)

toBlockEntry
    :: forall ctx m .
    ( MonadBlockDB SscGodTossing m
    , MonadDBRead m
    , MonadSlots ctx m
    , MonadThrow m
    , HasConfiguration
    )
    => ExplorerMockMode m SscGodTossing
    -> (MainBlock SscGodTossing, Undo)
    -> m CBlockEntry
toBlockEntry mode (blk, Undo{..}) = do

    -- The CSL interface functions which can be mocked.
    let getSlotStartE = emmGetSlotStart mode

    blkSlotStart      <- getSlotStartE $ blk ^. gbHeader . gbhConsensus . mcdSlot

    -- Get the header slot, from which we can fetch epoch and slot index.
    let blkHeaderSlot = blk ^. mainBlockSlot
        epochIndex    = siEpoch blkHeaderSlot
        slotIndex     = siSlot  blkHeaderSlot

    -- Find the epoch and slot leader
    epochSlotLeader   <- getLeaderFromEpochSlotE mode epochIndex slotIndex

    -- Fill required fields for @CBlockEntry@
    let cbeEpoch      = getEpochIndex epochIndex
        cbeSlot       = getSlotIndex  slotIndex
        cbeBlkHash    = toCHash $ headerHash blk
        cbeTimeIssued = timestampToPosix <$> blkSlotStart
        txs           = toList $ blk ^. mainBlockTxPayload . txpTxs
        cbeTxNum      = fromIntegral $ length txs
        addOutCoins c = unsafeAddCoin c . totalTxOutMoney
        totalRecvCoin = unsafeIntegerToCoin . sumCoins <$> traverse totalTxInMoney undoTx
        totalSentCoin = foldl' addOutCoins (mkCoin 0) txs
        cbeTotalSent  = mkCCoin $ totalSentCoin
        cbeSize       = fromIntegral $ biSize blk
        cbeFees       = mkCCoinMB $ (`unsafeSubCoin` totalSentCoin) <$> totalRecvCoin

        -- A simple reconstruction of the AbstractHash, could be better?
        cbeBlockLead  = encodeHashHex <$> epochSlotLeader


    return CBlockEntry {..}


-- | Get leader from epoch and slot in order to display them on the frontend.
-- Returning @Maybe@ is the simplest implementation for now, since it's hard
-- to forsee what is and what will the state of leaders be at any given moment.
getLeaderFromEpochSlot
    :: (MonadBlockDB SscGodTossing m, MonadDBRead m)
    => EpochIndex
    -> LocalSlotIndex
    -> m (Maybe StakeholderId)
getLeaderFromEpochSlot epochIndex slotIndex =
    getLeaderFromEpochSlotE prodMode epochIndex slotIndex


getLeaderFromEpochSlotE
    :: (MonadBlockDB SscGodTossing m, MonadDBRead m)
    => ExplorerMockMode m SscGodTossing
    -> EpochIndex
    -> LocalSlotIndex
    -> m (Maybe StakeholderId)
getLeaderFromEpochSlotE mode epochIndex slotIndex = do
    -- Get the function from mode so we can mock the data.
    let getLeadersFromEpochE = emmGetLeadersFromEpoch mode
    -- Get leaders from the database
    leadersMaybe <- getLeadersFromEpochE epochIndex
    -- If we have leaders for the given epoch, find the leader that is leading
    -- the slot we are interested in. If we find it, return it, otherwise
    -- return @Nothing@.
    pure $ leadersMaybe >>= \leaders -> leaders ^? ix intSlotIndex
  where
    intSlotIndex = fromIntegral $ getSlotIndex slotIndex


-- | List of tx entries is returned from "get latest N transactions" endpoint
data CTxEntry = CTxEntry
    { cteId         :: !CTxId
    , cteTimeIssued :: !(Maybe POSIXTime)
    , cteAmount     :: !CCoin
    } deriving (Show, Generic)

totalTxOutMoney :: Tx -> Coin
totalTxOutMoney =
    unsafeIntegerToCoin . sumCoins . map txOutValue . _txOutputs

totalTxInMoney :: TxUndo -> Maybe Coin
totalTxInMoney =
    fmap (unsafeIntegerToCoin . sumCoins . NE.map (txOutValue . toaOut)) . sequence

toTxEntry :: Maybe Timestamp -> Tx -> CTxEntry
toTxEntry ts tx = CTxEntry {..}
  where
    cteId         = toCTxId $ hash tx
    cteTimeIssued = timestampToPosix <$> ts
    cteAmount     = mkCCoin $ totalTxOutMoney tx

-- | Data displayed on block summary page
data CBlockSummary = CBlockSummary
    { cbsEntry      :: !CBlockEntry
    , cbsPrevHash   :: !CHash
    , cbsNextHash   :: !(Maybe CHash)
    , cbsMerkleRoot :: !CHash
    } deriving (Show, Generic)

toBlockSummary
    :: forall ctx m.
    ( MonadBlockDB SscGodTossing m
    , MonadDBRead m
    , MonadRealDB ctx m
    , MonadSlots ctx m
    , MonadThrow m
    , HasConfiguration
    , HasGtConfiguration
    )
    => ExplorerMockMode m SscGodTossing
    -> (MainBlock SscGodTossing, Undo)
    -> m CBlockSummary
toBlockSummary mode blund@(blk, _) = do
    cbsEntry    <- toBlockEntry mode blund
    cbsNextHash <- fmap toCHash <$> GS.resolveForwardLink blk

    let blockTxs      = blk ^. mainBlockTxPayload . txpTxs

    let cbsPrevHash   = toCHash $ blk ^. prevBlockL
    let cbsMerkleRoot = toCHash . getMerkleRoot . mtRoot $ blockTxs

    return CBlockSummary {..}

data CAddressType
    = CPubKeyAddress
    | CScriptAddress
    | CRedeemAddress
    | CUnknownAddress
    deriving (Show, Generic)

data CAddressSummary = CAddressSummary
    { caAddress :: !CAddress
    , caType    :: !CAddressType
    , caTxNum   :: !Word
    , caBalance :: !CCoin
    , caTxList  :: ![CTxBrief]
    } deriving (Show, Generic)

data CTxBrief = CTxBrief
    { ctbId         :: !CTxId
    , ctbTimeIssued :: !(Maybe POSIXTime)
    , ctbInputs     :: ![Maybe (CAddress, CCoin)]
    , ctbOutputs    :: ![(CAddress, CCoin)]
    , ctbInputSum   :: !CCoin
    , ctbOutputSum  :: !CCoin
    } deriving (Show, Generic)

newtype CNetworkAddress = CNetworkAddress Text
    deriving (Show, Generic)

data CTxSummary = CTxSummary
    { ctsId              :: !CTxId
    , ctsTxTimeIssued    :: !(Maybe POSIXTime)
    , ctsBlockTimeIssued :: !(Maybe POSIXTime)
    , ctsBlockHeight     :: !(Maybe Word)
    , ctsBlockEpoch      :: !(Maybe Word64)
    , ctsBlockSlot       :: !(Maybe Word16)
    , ctsBlockHash       :: !(Maybe CHash)
    , ctsRelayedBy       :: !(Maybe CNetworkAddress)
    , ctsTotalInput      :: !CCoin
    , ctsTotalOutput     :: !CCoin
    , ctsFees            :: !CCoin
    , ctsInputs          :: ![Maybe (CAddress, CCoin)]
    , ctsOutputs         :: ![(CAddress, CCoin)]
    } deriving (Show, Generic)

data CGenesisSummary = CGenesisSummary
    { cgsNumTotal               :: !Int
    , cgsNumRedeemed            :: !Int
    , cgsNumNotRedeemed         :: !Int
    , cgsRedeemedAmountTotal    :: !CCoin
    , cgsNonRedeemedAmountTotal :: !CCoin
    } deriving (Show, Generic)

data CGenesisAddressInfo = CGenesisAddressInfo
    { cgaiCardanoAddress :: !CAddress
    -- Commenting out RSCoin address since currently genesisUtxo stores
    -- only Cardano addresses, which are essentially hashes of RSCoin addresses
    -- and therefore cannot be converted to them. Hence we should enable RSCoin
    -- addresses here only after we start storing them in genesisUtxo.
    -- , cgaiRSCoinAddress  :: !CAddress
    , cgaiGenesisAmount  :: !CCoin
    , cgaiIsRedeemed     :: !Bool
    } deriving (Show, Generic)

data CAddressesFilter
    = RedeemedAddresses
    | NonRedeemedAddresses
    | AllAddresses
    deriving (Show, Generic)

instance Default CAddressesFilter where
    def = AllAddresses

--------------------------------------------------------------------------------
-- FromHttpApiData instances
--------------------------------------------------------------------------------

instance FromHttpApiData CHash where
    -- Force the free type @a@ to a type `()` so we can get a witness
    -- for the `Bi` and `Typeable` instances.
    parseUrlPiece url = toCHash @() <$> decodeHashHex url

instance FromHttpApiData CAddress where
    parseUrlPiece = pure . CAddress

instance FromHttpApiData CTxId where
    parseUrlPiece = pure . CTxId . CHash

instance FromHttpApiData CAddressesFilter where
    parseUrlPiece "all" = pure AllAddresses
    parseUrlPiece "redeemed" = pure RedeemedAddresses
    parseUrlPiece "notredeemed" = pure NonRedeemedAddresses
    parseUrlPiece other = throwError $
        sformat ("Unknown option '"%build%"'. "%
            "Valid options are 'all', 'redeemed' and 'notredeemed'.") other

-- TODO: When we have a generic enough `readEither`
-- instance FromHttpApiData LocalSlotIndex where
--     parseUrlPiece = readEither

--------------------------------------------------------------------------------
-- NFData instances
--------------------------------------------------------------------------------

instance NFData CBlockEntry
instance NFData CHash
instance NFData CCoin

--------------------------------------------------------------------------------
-- Helper types and conversions
--------------------------------------------------------------------------------

data TxInternal = TxInternal
    { tiExtra :: !TxExtra
    , tiTx    :: !Tx
    } deriving (Show, Eq)

instance Ord TxInternal where
    compare = comparing tiTx

tiTimestamp :: TxInternal -> Maybe Timestamp
tiTimestamp = teReceivedTime . tiExtra

tiToTxEntry :: TxInternal -> CTxEntry
tiToTxEntry txi@TxInternal{..} = toTxEntry (tiTimestamp txi) tiTx

convertTxOutputsMB :: [Maybe TxOut] -> [Maybe (CAddress, Coin)]
convertTxOutputsMB = map (fmap $ toCAddress . txOutAddress &&& txOutValue)

convertTxOutputs :: [TxOut] -> [(CAddress, Coin)]
convertTxOutputs = map (toCAddress . txOutAddress &&& txOutValue)

toTxBrief :: TxInternal -> CTxBrief
toTxBrief txi = CTxBrief {..}
  where
    tx            = tiTx txi
    ts            = tiTimestamp txi
    ctbId         = toCTxId $ hash tx
    ctbTimeIssued = timestampToPosix <$> ts
    ctbInputs     = map (fmap (second mkCCoin)) txInputsMB
    ctbOutputs    = map (second mkCCoin) txOutputs
    ctbInputSum   = sumCoinOfInputsOutputs txInputsMB
    ctbOutputSum  = sumCoinOfInputsOutputs $ map Just txOutputs

    txInputsMB    = convertTxOutputsMB $ map (fmap toaOut) $ NE.toList $
                    teInputOutputs (tiExtra txi)
    txOutputs     = convertTxOutputs . NE.toList $ _txOutputs tx

-- | Sums the coins of inputs and outputs
sumCoinOfInputsOutputs :: [Maybe (CAddress, Coin)] -> CCoin
sumCoinOfInputsOutputs addressListMB
    | Just addressList <- sequence addressListMB = do
        -- | Get total number of coins from an address
        let addressCoins :: (CAddress, Coin) -> Integer
            addressCoins (_, coin) = coinToInteger coin

        -- | Arbitrary precision, so we don't overflow
        let addressCoinList :: [Integer]
            addressCoinList = addressCoins <$> addressList
        mkCCoin $ mkCoin $ fromIntegral $ sum addressCoinList
    | otherwise = mkCCoinMB Nothing<|MERGE_RESOLUTION|>--- conflicted
+++ resolved
@@ -56,11 +56,7 @@
 import           Control.Lens                     (ix, _Left)
 import           Control.Monad.Error.Class        (throwError)
 import qualified Data.ByteArray                   as BA
-<<<<<<< HEAD
 import           Data.Default                     (Default (..), def)
-=======
-import           Data.Default                     (Default (..))
->>>>>>> 4ba7d8f2
 import           Data.Fixed                       (Micro, showFixed)
 import qualified Data.List.NonEmpty               as NE
 import           Data.Time.Clock.POSIX            (POSIXTime)
