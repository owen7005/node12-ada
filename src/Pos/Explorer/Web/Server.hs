--- conflicted
+++ resolved
@@ -47,7 +47,6 @@
 import           Pos.Launcher                   (npCustomUtxo)
 import           Pos.Slotting                   (MonadSlots (..), getSlotStart)
 import           Pos.Ssc.GodTossing             (SscGodTossing)
-<<<<<<< HEAD
 import           Pos.Txp                        (MonadTxpMem, Tx (..), TxAux, TxId, TxMap,
                                                  TxOutAux (..), getLocalTxs, getMemPool,
                                                  mpLocalTxs, taTx, topsortTxs, txOutValue,
@@ -59,19 +58,6 @@
                                                  getChainDifficulty, makeRedeemAddress,
                                                  mkCoin, siEpoch, siSlot, sumCoins,
                                                  unsafeIntegerToCoin, unsafeSubCoin)
-=======
-import           Pos.Txp                        (Tx (..), TxAux, TxId, TxMap,
-                                                 TxOutAux (..), getLocalTxs, getMemPool,
-                                                 mpLocalTxs, taTx, topsortTxs, txOutValue,
-                                                 _txOutputs)
-import           Pos.Txp                        (MonadTxpMem, txpTxs)
-import           Pos.Types                      (Address (..), EpochIndex, HeaderHash,
-                                                 Timestamp, difficultyL, gbHeader,
-                                                 gbhConsensus, getChainDifficulty,
-                                                 makeRedeemAddress, mkCoin, siEpoch,
-                                                 siSlot, sumCoins, unsafeIntegerToCoin,
-                                                 unsafeSubCoin)
->>>>>>> 83e624a5
 import           Pos.Util                       (maybeThrow)
 import           Pos.Util.Chrono                (NewestFirst (..))
 import           Pos.Web                        (serveImpl)
@@ -86,26 +72,16 @@
 import           Pos.Explorer.Web.Api           (ExplorerApi, explorerApi)
 import           Pos.Explorer.Web.ClientTypes   (CAddress (..), CAddressSummary (..),
                                                  CAddressType (..), CBlockEntry (..),
-<<<<<<< HEAD
                                                  CBlockSummary (..),
                                                  CGenesisAddressInfo (..),
                                                  CGenesisSummary (..), CHash,
                                                  CTxBrief (..), CTxEntry (..), CTxId (..),
-=======
-                                                 CBlockSummary (..), CHash, CTxBrief (..),
-                                                 CTxEntry (..), CTxId (..),
->>>>>>> 83e624a5
                                                  CTxSummary (..), TxInternal (..),
                                                  convertTxOutputs, fromCAddress,
                                                  fromCHash, fromCTxId, getEpochIndex,
                                                  getSlotIndex, mkCCoin, tiToTxEntry,
-<<<<<<< HEAD
                                                  toBlockEntry, toBlockSummary, toCAddress,
                                                  toCHash, toPosixTime, toTxBrief)
-=======
-                                                 toBlockEntry, toBlockSummary, toCHash,
-                                                 toPosixTime, toTxBrief)
->>>>>>> 83e624a5
 import           Pos.Explorer.Web.Error         (ExplorerError (..))
 
 
