#!/usr/bin/env bash

set -e

export EXTRA_STACK="--no-haddock-deps"

if [[ "$TRAVIS_OS_NAME" == "linux" ]]; then
    if [[ "$TRAVIS_BRANCH" == "master" ]]; then
#      export EXTRA_STACK="--haddock";
    :
    fi

    export EXTRA_STACK="--test $EXTRA_STACK";
fi

if [[ "$TRAVIS_OS_NAME" == "osx" ]]; then
  export EXTRA_STACK="--flag cardano-sl:for-installer $EXTRA_STACK"
fi

stack --nix --no-terminal install happy \
  $EXTRA_STACK --fast --ghc-options="-j +RTS -A128m -n2m -RTS" --jobs=4

stack --nix --no-terminal --local-bin-path daedalus/ install cardano-sl \
<<<<<<< HEAD
  $EXTRA_STACK --fast --jobs=4 \
  --ghc-options="-j -DCONFIG=wallet +RTS -A128m -n2m -RTS" \
  --flag cardano-sl-core:-asserts \
=======
  $EXTRA_STACK --fast --jobs=2 \
  --ghc-options="-j -DCONFIG=wallet +RTS -A256m -n2m -RTS" \
  --flag cardano-sl:-asserts \
>>>>>>> cf14ebcd
  --flag cardano-sl-core:-dev-mode | ts

if [[ "$TRAVIS_OS_NAME" == "linux" && "$TRAVIS_BRANCH" == "master" && "$TRAVIS_PULL_REQUEST" == "false" ]]; then
  ./update_wallet_web_api_docs.sh
#  ./update_haddock.sh
fi

stack exec --nix -- cardano-wallet-hs2purs

pushd daedalus
  nix-shell --run "npm install && npm run build:prod"
  echo $TRAVIS_BUILD_NUMBER > build-id
  cp ../log-config-prod.yaml .
popd

# Replace TRAVIS_BRANCH slash not to fail on subdirectory missing
echo "Packing up daedalus-bridge ..."
XZ_OPT=-1 tar cJf s3/daedalus-bridge-$TRAVIS_OS_NAME-${TRAVIS_BRANCH/\//-}.tar.xz daedalus/
echo "Done"<|MERGE_RESOLUTION|>--- conflicted
+++ resolved
@@ -21,15 +21,9 @@
   $EXTRA_STACK --fast --ghc-options="-j +RTS -A128m -n2m -RTS" --jobs=4
 
 stack --nix --no-terminal --local-bin-path daedalus/ install cardano-sl \
-<<<<<<< HEAD
-  $EXTRA_STACK --fast --jobs=4 \
-  --ghc-options="-j -DCONFIG=wallet +RTS -A128m -n2m -RTS" \
-  --flag cardano-sl-core:-asserts \
-=======
   $EXTRA_STACK --fast --jobs=2 \
   --ghc-options="-j -DCONFIG=wallet +RTS -A256m -n2m -RTS" \
-  --flag cardano-sl:-asserts \
->>>>>>> cf14ebcd
+  --flag cardano-sl-core:-asserts \
   --flag cardano-sl-core:-dev-mode | ts
 
 if [[ "$TRAVIS_OS_NAME" == "linux" && "$TRAVIS_BRANCH" == "master" && "$TRAVIS_PULL_REQUEST" == "false" ]]; then
