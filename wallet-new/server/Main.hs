{-# LANGUAGE DataKinds                  #-}
{-# LANGUAGE DeriveTraversable          #-}
{-# LANGUAGE FlexibleInstances          #-}
{-# LANGUAGE GeneralizedNewtypeDeriving #-}
{-# LANGUAGE KindSignatures             #-}
{-# LANGUAGE RecordWildCards            #-}
module Main where

import           Universum

import           Data.Aeson.Encode.Pretty (encodePretty)
import qualified Data.ByteString.Lazy.Char8 as BL8
import           Data.Maybe (fromJust)
import           Mockable (Production (..), runProduction)
import qualified Pos.Client.CLI as CLI
import           Pos.Communication (ActionSpec (..))
import           Pos.DB.DB (initNodeDBs)
import           Pos.Launcher (NodeParams (..), NodeResources (..), bpLoggingParams,
                               bracketNodeResources, loggerBracket, lpDefaultName, runNode,
                               withConfigurations)
import           Pos.Launcher.Configuration (ConfigurationOptions, HasConfigurations)
import           Pos.Ssc.Types (SscParams)
import           Pos.Txp (txpGlobalSettings)
import           Pos.Update.Configuration (HasUpdateConfiguration)
import           Pos.Util (logException)
import           Pos.Util.CompileInfo (HasCompileInfo, retrieveCompileTimeInfo, withCompileInfo)
import           Pos.Util.UserSecret (usVss)
import           Pos.Wallet.Web (AddrCIdHashes (..), bracketWalletWS, bracketWalletWebDB, getSKById,
                                 getWalletAddresses, runWRealMode, syncWalletsWithGState)
import           Pos.Wallet.Web.Mode (WalletWebMode)
import           Pos.Wallet.Web.State (flushWalletStorage)
import           Servant.Swagger (HasSwagger)
import           System.Wlog (LoggerName, Severity, logInfo, logMessage, usingLoggerName)

<<<<<<< HEAD
import           Cardano.Wallet.API (publicAPI, walletAPI)
=======
import           Cardano.Wallet.API (walletAPI)
>>>>>>> 2bdb8bc4
import qualified Cardano.Wallet.API.V1.Swagger as Swagger
import qualified Cardano.Wallet.Kernel as Kernel
import qualified Cardano.Wallet.Kernel.Mode as Kernel.Mode
import           Cardano.Wallet.Server.CLI (ChooseWalletBackend (..), NewWalletBackendParams (..),
                                            WalletBackendParams (..), WalletStartupOptions (..),
                                            getWalletNodeOptions, isDebugMode, walletDbPath,
                                            walletFlushDb, walletRebuildDb)
import qualified Cardano.Wallet.Server.Plugins as Plugins

import           Cardano.Wallet.API.V1.Swagger ()

-- | Default logger name when one is not provided on the command line
defaultLoggerName :: LoggerName
defaultLoggerName = "node"

{-
   Most of the code below has been copied & adapted from wallet/node/Main.hs as a path
   of least resistance to make the wallet-new prototype independent (to an extend)
   from breaking changes to the current wallet.
-}

-- | The "workhorse" responsible for starting a Cardano edge node plus a number of extra plugins.
actionWithWallet :: (HasConfigurations, HasCompileInfo)
                 => SscParams
                 -> NodeParams
                 -> WalletBackendParams
                 -> Production ()
actionWithWallet sscParams nodeParams wArgs@WalletBackendParams {..} =
    bracketWalletWebDB (walletDbPath walletDbOptions) (walletRebuildDb walletDbOptions) $ \db ->
        bracketWalletWS $ \conn ->
            bracketNodeResources nodeParams sscParams
                txpGlobalSettings
                initNodeDBs $ \nr@NodeResources {..} -> do
                    ref <- newIORef mempty
                    runWRealMode db conn (AddrCIdHashes ref) nr (mainAction nr)
  where
    mainAction = runNodeWithInit $ do
        when (walletFlushDb walletDbOptions) $ do
            logInfo "Flushing wallet db..."
            flushWalletStorage
            logInfo "Resyncing wallets with blockchain..."
            syncWallets

    runNodeWithInit initial nr =
        let (ActionSpec f, outs) = runNode nr plugins
        in (ActionSpec $ \s -> initial >> f s, outs)

    syncWallets :: WalletWebMode ()
    syncWallets = do
        sks <- getWalletAddresses >>= mapM getSKById
        syncWalletsWithGState sks

    plugins :: HasConfigurations => Plugins.Plugin WalletWebMode
    plugins = mconcat [ Plugins.conversation wArgs
                      , Plugins.legacyWalletBackend wArgs
                      , Plugins.acidCleanupWorker wArgs
                      , Plugins.resubmitterPlugin
                      , Plugins.notifierPlugin
                      ]

actionWithNewWallet :: (HasConfigurations, HasCompileInfo)
                    => SscParams
                    -> NodeParams
                    -> NewWalletBackendParams
                    -> Production ()
actionWithNewWallet sscParams nodeParams params =
    bracketNodeResources
        nodeParams
        sscParams
        txpGlobalSettings
        initNodeDBs $ \nr -> do
      -- TODO: Will probably want to extract some parameters from the
      -- 'NewWalletBackendParams' to construct or initialize the wallet
      Kernel.bracketPassiveWallet logMessage' $ \wallet ->
        Kernel.Mode.runWalletMode nr wallet (mainAction wallet nr)
  where
    mainAction w = runNodeWithInit w $
        liftIO $ Kernel.init w

    runNodeWithInit w initial nr =
        let (ActionSpec f, outs) = runNode nr (plugins w)
         in (ActionSpec $ \s -> initial >> f s, outs)

    -- TODO: Don't know if we need any of the other plugins that are used
    -- in the legacy wallet (see 'actionWithWallet').
    plugins :: Kernel.PassiveWallet -> Plugins.Plugin Kernel.Mode.WalletMode
    plugins w = mconcat [ Plugins.walletBackend params w ]

    -- Extract the logger name from node parameters
    --
    -- TODO: Not sure what the policy is for logger names of components.
    -- For now we just use the one from the node itself.
    logMessage' :: Severity -> Text -> IO ()
    logMessage' sev txt =
        usingLoggerName loggerName $ logMessage sev txt
      where
        loggerName :: LoggerName
        loggerName = lpDefaultName . bpLoggingParams . npBaseParams $ nodeParams

-- | Runs an edge node plus its wallet backend API.
startEdgeNode :: HasCompileInfo
              => WalletStartupOptions
              -> Production ()
startEdgeNode WalletStartupOptions{..} =
  withConfigurations conf $ do
      (sscParams, nodeParams) <- getParameters
      case wsoWalletBackendParams of
        WalletLegacy legacyParams -> do
          when (isDebugMode $ walletRunMode legacyParams) $
              generateSwaggerDocumentation walletAPI
          actionWithWallet sscParams nodeParams legacyParams
        WalletNew newParams ->
          actionWithNewWallet sscParams nodeParams newParams
  where
    getParameters :: HasConfigurations => Production (SscParams, NodeParams)
    getParameters = do

      currentParams <- CLI.getNodeParams defaultLoggerName wsoNodeArgs nodeArgs
      let vssSK = fromJust $ npUserSecret currentParams ^. usVss
      let gtParams = CLI.gtSscParams wsoNodeArgs vssSK (npBehaviorConfig currentParams)

      CLI.printInfoOnStart wsoNodeArgs
      logInfo "Wallet is enabled!"

      return (gtParams, currentParams)

    conf :: ConfigurationOptions
    conf = CLI.configurationOptions $ CLI.commonArgs wsoNodeArgs

    nodeArgs :: CLI.NodeArgs
    nodeArgs = CLI.NodeArgs { CLI.behaviorConfigPath = Nothing }

-- | Generates the updated spec and store it in the appropriate folder.
-- the reason why we don't generate a yaml file is because for swagger-ui is actually
-- much better to start with the JSON input, as the tool is capable of generating
-- better-looking YAMLs.
generateSwaggerDocumentation :: ( MonadIO m
                                , HasCompileInfo
                                , HasUpdateConfiguration
                                , HasSwagger a
                                )
                             => Proxy a
                             -> m ()
generateSwaggerDocumentation api = liftIO $ do
    BL8.writeFile "wallet-new/spec/swagger.json" (encodePretty $ Swagger.api api)
    putTextLn "Swagger API written on disk."

-- | The main entrypoint for the Wallet.
main :: IO ()
main = withCompileInfo $(retrieveCompileTimeInfo) $ do
<<<<<<< HEAD
  cfg <- getWalletNodeOptions
  putTextLn "Wallet is starting..."
  let loggingParams = CLI.loggingParams defaultLoggerName (wsoNodeArgs cfg)
  loggerBracket loggingParams . runProduction $ do
    logInfo "[Attention] Software is built with the wallet backend"
    startEdgeNode cfg
=======
    cfg <- getWalletNodeOptions
    putText "Wallet is starting..."
    let loggingParams = CLI.loggingParams defaultLoggerName (wsoNodeArgs cfg)
    loggerBracket loggingParams . logException "node" . runProduction $ do
        logInfo "[Attention] Software is built with the wallet backend"
        startEdgeNode cfg
>>>>>>> 2bdb8bc4
<|MERGE_RESOLUTION|>--- conflicted
+++ resolved
@@ -32,11 +32,7 @@
 import           Servant.Swagger (HasSwagger)
 import           System.Wlog (LoggerName, Severity, logInfo, logMessage, usingLoggerName)
 
-<<<<<<< HEAD
-import           Cardano.Wallet.API (publicAPI, walletAPI)
-=======
 import           Cardano.Wallet.API (walletAPI)
->>>>>>> 2bdb8bc4
 import qualified Cardano.Wallet.API.V1.Swagger as Swagger
 import qualified Cardano.Wallet.Kernel as Kernel
 import qualified Cardano.Wallet.Kernel.Mode as Kernel.Mode
@@ -187,18 +183,9 @@
 -- | The main entrypoint for the Wallet.
 main :: IO ()
 main = withCompileInfo $(retrieveCompileTimeInfo) $ do
-<<<<<<< HEAD
-  cfg <- getWalletNodeOptions
-  putTextLn "Wallet is starting..."
-  let loggingParams = CLI.loggingParams defaultLoggerName (wsoNodeArgs cfg)
-  loggerBracket loggingParams . runProduction $ do
-    logInfo "[Attention] Software is built with the wallet backend"
-    startEdgeNode cfg
-=======
     cfg <- getWalletNodeOptions
     putText "Wallet is starting..."
     let loggingParams = CLI.loggingParams defaultLoggerName (wsoNodeArgs cfg)
     loggerBracket loggingParams . logException "node" . runProduction $ do
         logInfo "[Attention] Software is built with the wallet backend"
-        startEdgeNode cfg
->>>>>>> 2bdb8bc4
+        startEdgeNode cfg