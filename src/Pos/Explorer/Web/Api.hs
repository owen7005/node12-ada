{-# LANGUAGE DataKinds     #-}
{-# LANGUAGE TypeOperators #-}

-- | Servant API for explorer

module Pos.Explorer.Web.Api
       ( ExplorerApi
       , explorerApi
       ) where

import           Data.Proxy                   (Proxy (Proxy))

import           Pos.Explorer.Web.ClientTypes (CAddress, CAddressSummary,
                                               CBlockEntry, CBlockSummary,
                                               CHash, CTxEntry, CTxId,
                                               CTxSummary)
import           Pos.Explorer.Web.Error       (ExplorerError)
import           Servant.API                  ((:<|>), (:>), Capture, Get, JSON,
                                               QueryParam)
import           Universum

-- | Servant API which provides access to explorer
type ExplorerApi =
      "api"
      :> "blocks"
      :> "last"
      :> QueryParam "limit" Word
      :> QueryParam "offset" Word
      :> Get '[JSON] (Either ExplorerError [CBlockEntry])
    :<|>
      "api"
      :> "blocks"
      :> "summary"
      :> Capture "hash" CHash
      :> Get '[JSON] (Either ExplorerError CBlockSummary)
    :<|>
      "api"
      :> "blocks"
      :> "txs"
      :> Capture "hash" CHash
      :> QueryParam "limit" Word
      :> QueryParam "offset" Word
      :> Get '[JSON] (Either ExplorerError [CTxEntry])
    :<|>
      "api"
      :> "txs"
      :> "last"
      :> QueryParam "limit" Word
      :> QueryParam "offset" Word
      :> Get '[JSON] (Either ExplorerError [CTxEntry])
    :<|>
<<<<<<< HEAD
    "api" :> "address_summary" :> Capture "address" CAddress :> Get '[JSON] (Either ExplorerError CAddressSummary)
    :<|>
    "api" :> "tx_summary" :> Capture "txid" CTxId :> Get '[JSON] (Either ExplorerError CTxSummary)
=======
      "api"
      :> "addresses"
      :> "summary"
      :> Capture "address" CAddress
      :> Get '[JSON] (Either ExplorerError CAddressSummary)
>>>>>>> 80fe43c9

-- | Helper Proxy
explorerApi :: Proxy ExplorerApi
explorerApi = Proxy<|MERGE_RESOLUTION|>--- conflicted
+++ resolved
@@ -49,17 +49,17 @@
       :> QueryParam "offset" Word
       :> Get '[JSON] (Either ExplorerError [CTxEntry])
     :<|>
-<<<<<<< HEAD
-    "api" :> "address_summary" :> Capture "address" CAddress :> Get '[JSON] (Either ExplorerError CAddressSummary)
+      "api"
+      :> "txs"
+      :> "summary"
+      :> Capture "txid" CTxId
+      :> Get '[JSON] (Either ExplorerError CTxSummary)
     :<|>
-    "api" :> "tx_summary" :> Capture "txid" CTxId :> Get '[JSON] (Either ExplorerError CTxSummary)
-=======
       "api"
       :> "addresses"
       :> "summary"
       :> Capture "address" CAddress
       :> Get '[JSON] (Either ExplorerError CAddressSummary)
->>>>>>> 80fe43c9
 
 -- | Helper Proxy
 explorerApi :: Proxy ExplorerApi
