{-# LANGUAGE TypeFamilies #-}

-- | TossT monad transformer. Single-threaded.

module Pos.Ssc.GodTossing.Toss.Trans
       ( TossT
       , runTossT
       , evalTossT
       , execTossT
       ) where

import           Control.Lens                  (at, (%=), (.=))
import qualified Data.HashMap.Strict           as HM
import qualified Ether
import           Mockable                      (ChannelT, Promise, SharedAtomicT,
                                                ThreadId)
import           Universum

<<<<<<< HEAD
import           Pos.Ssc.GodTossing.Core       (deleteSignedCommitment, getCertId,
                                                insertSignedCommitment)
import           Pos.Ssc.GodTossing.Toss.Class (MonadToss (..), MonadTossRead (..))
import           Pos.Ssc.GodTossing.Toss.Types (TossModifier (..), tmCertificates,
                                                tmCommitments, tmOpenings, tmShares)
import           Pos.Util.Util                 (ether)
=======
import           Pos.Ssc.GodTossing.Core        (deleteSignedCommitment, getCertId,
                                                 insertSignedCommitment)
import           Pos.Ssc.GodTossing.Toss.Class  (MonadToss (..), MonadTossEnv (..),
                                                 MonadTossRead (..))
import           Pos.Ssc.GodTossing.Toss.Types  (TossModifier (..), tmCertificates,
                                                 tmCommitments, tmOpenings, tmShares)
import           Pos.Ssc.GodTossing.VssCertData (VssCertData (certs))
import           Pos.Util.Util                  (ether)
>>>>>>> 2769208b

----------------------------------------------------------------------------
-- Tranformer
----------------------------------------------------------------------------

-- | Monad transformer which stores TossModifier and implements
-- writable MonadToss.
--
-- [WARNING] This transformer uses StateT and is intended for
-- single-threaded usage only.
type TossT = Ether.LazyStateT' TossModifier

----------------------------------------------------------------------------
-- Runners
----------------------------------------------------------------------------

runTossT :: TossModifier -> TossT m a -> m (a, TossModifier)
runTossT = flip Ether.runLazyStateT

evalTossT :: Monad m => TossModifier -> TossT m a -> m a
evalTossT = flip Ether.evalLazyStateT

execTossT :: Monad m => TossModifier -> TossT m a -> m TossModifier
execTossT = flip Ether.execLazyStateT

----------------------------------------------------------------------------
-- MonadToss
----------------------------------------------------------------------------

instance MonadTossRead m =>
         MonadTossRead (TossT m) where
    getCommitments = ether $ (<>) <$> use tmCommitments <*> getCommitments
    getOpenings = ether $ (<>) <$> use tmOpenings <*> getOpenings
    getShares = ether $ (<>) <$> use tmShares <*> getShares
    getVssCertificates = ether $ (<>) <$> use tmCertificates <*> getVssCertificates
    getStableCertificates = ether . getStableCertificates

instance MonadTossEnv m =>
         MonadTossEnv (TossT m) where
    getRichmen = ether . getRichmen
    getAdoptedBVData = ether getAdoptedBVData

instance MonadToss m =>
         MonadToss (TossT m) where
    putCommitment signedComm =
        ether $ tmCommitments %= insertSignedCommitment signedComm
    putOpening id op =
        ether $ tmOpenings . at id .= Just op
    putShares id sh =
        ether $ tmShares . at id .= Just sh
    putCertificate cert =
        ether $ tmCertificates %= HM.insert (getCertId cert) cert
    delCommitment id =
        ether $ tmCommitments %= deleteSignedCommitment id
    delOpening id =
        ether $ tmOpenings . at id .= Nothing
    delShares id =
        ether $ tmShares . at id .= Nothing
    resetCO = ether $ do
        tmCommitments .= mempty
        tmOpenings .= mempty
        tmCertificates .= mempty
        resetCO
    resetShares = ether $ do
        tmShares .= mempty
        resetShares
    setEpochOrSlot = ether . setEpochOrSlot

----------------------------------------------------------------------------
-- Common instances used all over the code
----------------------------------------------------------------------------

type instance ThreadId (TossT m) = ThreadId m
type instance Promise (TossT m) = Promise m
type instance SharedAtomicT (TossT m) = SharedAtomicT m
type instance ChannelT (TossT m) = ChannelT m<|MERGE_RESOLUTION|>--- conflicted
+++ resolved
@@ -16,23 +16,13 @@
                                                 ThreadId)
 import           Universum
 
-<<<<<<< HEAD
 import           Pos.Ssc.GodTossing.Core       (deleteSignedCommitment, getCertId,
                                                 insertSignedCommitment)
-import           Pos.Ssc.GodTossing.Toss.Class (MonadToss (..), MonadTossRead (..))
+import           Pos.Ssc.GodTossing.Toss.Class (MonadToss (..), MonadTossEnv (..),
+                                                MonadTossRead (..))
 import           Pos.Ssc.GodTossing.Toss.Types (TossModifier (..), tmCertificates,
                                                 tmCommitments, tmOpenings, tmShares)
 import           Pos.Util.Util                 (ether)
-=======
-import           Pos.Ssc.GodTossing.Core        (deleteSignedCommitment, getCertId,
-                                                 insertSignedCommitment)
-import           Pos.Ssc.GodTossing.Toss.Class  (MonadToss (..), MonadTossEnv (..),
-                                                 MonadTossRead (..))
-import           Pos.Ssc.GodTossing.Toss.Types  (TossModifier (..), tmCertificates,
-                                                 tmCommitments, tmOpenings, tmShares)
-import           Pos.Ssc.GodTossing.VssCertData (VssCertData (certs))
-import           Pos.Util.Util                  (ether)
->>>>>>> 2769208b
 
 ----------------------------------------------------------------------------
 -- Tranformer
