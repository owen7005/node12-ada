{-# LANGUAGE ConstraintKinds     #-}
{-# LANGUAGE ScopedTypeVariables #-}
{-# LANGUAGE TupleSections       #-}
{-# LANGUAGE TypeOperators       #-}

-- API server logic

module Pos.Explorer.Web.Server
       ( explorerServeImpl
       , explorerApp
       , explorerHandlers
       ) where

import           Control.Lens                   (at)
import           Control.Monad.Catch            (try)
import           Control.Monad.Loops            (unfoldrM)
import           Control.Monad.Trans.Either     (EitherT (..))
import           Control.Monad.Trans.Maybe      (MaybeT (..))
import           Data.Either.Combinators        (swapEither)
import qualified Data.HashMap.Strict            as HM
import qualified Data.List.NonEmpty             as NE
import           Data.Maybe                     (fromMaybe)
import           Network.Wai                    (Application)
import           Servant.API                    ((:<|>) ((:<|>)))
import           Servant.Server                 (Server, ServerT, serve)
import           Universum

import           Pos.Communication              (SendActions)
import           Pos.Crypto                     (WithHash (..), hash, withHash)
import qualified Pos.DB.Block                   as DB
import qualified Pos.DB.GState                  as GS
import qualified Pos.DB.GState.Balances         as GS (getFtsStake)
import qualified Pos.DB.GState.Explorer         as GS (getAddrHistory,
                                                       getTxExtra)
import           Pos.Slotting                   (MonadSlots (..), getSlotStart)
import           Pos.Ssc.Class                  (SscHelpersClass)
import           Pos.Ssc.GodTossing             (SscGodTossing)
import           Pos.Txp                        (Tx (..), TxAux, TxId,
                                                 TxOutAux (..), getLocalTxs,
                                                 getMemPool, mpAddrHistories,
                                                 mpLocalTxs, mpLocalTxsExtra,
                                                 topsortTxs, txOutValue,
                                                 _txOutputs)
import           Pos.Types                      (Address (..), Block,
                                                 EpochIndex, HeaderHash,
                                                 LocalSlotIndex (..), MainBlock,
                                                 Timestamp, blockSlot, blockTxs,
                                                 difficultyL, gbHeader,
                                                 gbhConsensus, genesisHash,
                                                 mcdSlot, mkCoin, prevBlockL,
                                                 siEpoch, siSlot, sumCoins,
                                                 unsafeIntegerToCoin,
                                                 unsafeSubCoin)
import           Pos.Types.Explorer             (AddrHistory, TxExtra (..))
import           Pos.Util                       (NewestFirst (..), maybeThrow)
import qualified Pos.Util.Modifier              as MM
import           Pos.Web                        (serveImpl)
import           Pos.WorkMode                   (WorkMode)

import           Pos.Explorer.Aeson.ClientTypes ()
import           Pos.Explorer.Web.Api           (ExplorerApi, explorerApi)
<<<<<<< HEAD
import           Pos.Explorer.Web.ClientTypes   (CAddress (..), CAddressSummary (..),
                                                 CBlockEntry (..), CBlockSummary (..),
                                                 CHash, CHashSearchResult (..),
                                                 CSearchId (..), CTxBrief (..),
                                                 CTxEntry (..), CTxId (..),
                                                 CTxSummary (..), TxInternal (..),
                                                 convertTxOutputs, fromCAddress,
                                                 fromCHash, fromCSearchIdAddress,
                                                 fromCSearchIdHash, fromCSearchIdTx,
                                                 fromCTxId, toBlockEntry, toBlockSummary,
                                                 toPosixTime, toTxBrief, toTxEntry)
=======
import           Pos.Explorer.Web.ClientTypes   (CAddress (..),
                                                 CAddressSummary (..),
                                                 CBlockEntry (..),
                                                 CBlockSummary (..), CHash,
                                                 CHashSearchResult (..),
                                                 CSearchId (..), CTxEntry (..),
                                                 CTxId (..), CTxSummary (..),
                                                 TxInternal (..),
                                                 convertTxOutputs, fromCAddress,
                                                 fromCHash,
                                                 fromCSearchIdAddress,
                                                 fromCSearchIdHash,
                                                 fromCSearchIdTx, fromCTxId,
                                                 toBlockEntry, toBlockSummary,
                                                 toPosixTime, toTxBrief,
                                                 toTxEntry)
>>>>>>> a147c796
import           Pos.Explorer.Web.Error         (ExplorerError (..))





----------------------------------------------------------------
-- Top level functionality
----------------------------------------------------------------

type ExplorerMode m = WorkMode SscGodTossing m

explorerServeImpl :: ExplorerMode m => m Application -> Word16 -> m ()
explorerServeImpl = flip serveImpl "*"

explorerApp :: ExplorerMode m => m (Server ExplorerApi) -> m Application
explorerApp serv = serve explorerApi <$> serv

----------------------------------------------------------------
-- Handlers
----------------------------------------------------------------

explorerHandlers :: ExplorerMode m => SendActions m -> ServerT ExplorerApi m
explorerHandlers _sendActions =
      apiBlocksLast
    :<|>
      apiBlocksSummary
    :<|>
      apiBlocksTxs
    :<|>
      apiTxsLast
    :<|>
      apiTxsSummary
    :<|>
      apiAddressSummary
    :<|>
      apiSearch
    :<|>
      apiEpochSlotSearch
  where
    apiBlocksLast       = getLastBlocksDefault
    apiBlocksSummary    = catchExplorerError . getBlockSummary
    apiBlocksTxs        = getBlockTxsDefault
    apiTxsLast          = getLastTxsDefault
    apiTxsSummary       = catchExplorerError . getTxSummary
    apiAddressSummary   = catchExplorerError . getAddressSummary
    apiSearch           = catchExplorerError . searchHash
    apiEpochSlotSearch  = tryEpochSlotSearch

    catchExplorerError = try

    getLastBlocksDefault      limit skip =
      catchExplorerError $ getLastBlocks (defaultLimit limit) (defaultSkip skip)

    getBlockTxsDefault hash'  limit skip =
      catchExplorerError $ getBlockTxs hash' (defaultLimit limit) (defaultSkip skip)

    getLastTxsDefault         limit skip =
      catchExplorerError $ getLastTxs (defaultLimit limit) (defaultSkip skip)

    tryEpochSlotSearch   epoch maybeSlot =
      catchExplorerError $ epochSlotSearch epoch maybeSlot

    defaultLimit limit = (fromIntegral $ fromMaybe 100 limit)
    defaultSkip  skip  = (fromIntegral $ fromMaybe 0 skip)

searchHash :: forall m. ExplorerMode m => CSearchId -> m CHashSearchResult
searchHash shash = getResult $ do
    void $ grab $ TransactionFound <$> findTx
    void $ grab $ BlockFound       <$> findBlock
    void $ grab $ AddressFound     <$> findAddress
  where
    grab :: MonadCatch m => m CHashSearchResult -> EitherT CHashSearchResult m ExplorerError
    grab = EitherT . fmap swapEither . try

    getResult :: EitherT CHashSearchResult m a -> m CHashSearchResult
    getResult action = do
      result <- runEitherT action
      case result of
        Left found -> return found
        Right _    -> throwM $ Internal "Search failed. No transactions, blocks or adresses found."

    findTx        =  getTxSummary $ fromCSearchIdTx shash
    findBlock     =  getBlockSummary $ fromCSearchIdHash shash
    findAddress   =  getAddressSummary $ fromCSearchIdAddress shash

-- | Search the blocks by epoch and slot. Slot is optional.
epochSlotSearch
    :: (ExplorerMode m)
    => EpochIndex
    -> Maybe Word16
    -> m [CBlockEntry]
epochSlotSearch epochIndex slotIndex = findBlocksByEpoch >>= transformToCBlockEntry
  where
    findBlocksByEpoch = getBlocksByEpoch @SscGodTossing epochIndex localSlotIndex
    localSlotIndex = fmap LocalSlotIndex slotIndex
    transformToCBlockEntry blocks = traverse toBlockEntry blocks

-- | Get all blocks by epoch and slot. The slot is optional, if it exists,
-- it just adds another predicate to match it.
getBlocksByEpoch
    :: (SscHelpersClass ssc, ExplorerMode m)
    => EpochIndex
    -> Maybe LocalSlotIndex
    -> m [MainBlock ssc]
getBlocksByEpoch epochIndex mSlotIndex = do
    tipHash <- GS.getTip
    filterMainBlocks tipHash findBlocksByEpochPred
      where
        findBlocksByEpochPred mb = (siEpoch $ mb ^. blockSlot) == epochIndex &&
                fromMaybe True ((siSlot (mb ^. blockSlot) ==) <$> mSlotIndex)
--
getLastBlocks :: ExplorerMode m => Word -> Word -> m [CBlockEntry]
getLastBlocks lim off = do
    tip <- GS.getTip
    let getNextBlk h _ = fmap (view prevBlockL) $
            DB.getBlockHeader @SscGodTossing h >>=
            maybeThrow (Internal "Block database is malformed!")
    start <- foldlM getNextBlk tip [0..off]

    let unfolder n h = do
            when (n == 0) $
                fail "limit!"
            MaybeT (DB.getBlock @SscGodTossing h) >>= \case
                Left gb -> unfolder n (gb ^. prevBlockL)
                Right mb -> (,) <$> lift (toBlockEntry mb) <*>
                            pure (n - 1, mb ^. prevBlockL)
    flip unfoldrM (lim, start) $ \(n, h) -> runMaybeT $ unfolder n h

getLastTxs :: ExplorerMode m => Word -> Word -> m [CTxEntry]
getLastTxs (fromIntegral -> lim) (fromIntegral -> off) = do
    mempoolTxs <- getMempoolTxs

    let lenTxs = length mempoolTxs
        (newOff, newLim) = recalculateOffLim off lim lenTxs
        localTxsWithTs = take lim $ drop off mempoolTxs

    blockTxsWithTs <- getBlockchainTxs newOff newLim

    pure $ [toTxEntry (tiTimestamp txi) (tiTx txi) | txi <- localTxsWithTs <> blockTxsWithTs]

getBlockSummary :: ExplorerMode m => CHash -> m CBlockSummary
getBlockSummary cHash = do
    h <- unwrapOrThrow $ fromCHash cHash
    mainBlock <- getMainBlock h
    toBlockSummary mainBlock

getBlockTxs :: ExplorerMode m => CHash -> Word -> Word -> m [CTxBrief]
getBlockTxs cHash (fromIntegral -> lim) (fromIntegral -> off) = do
    h <- unwrapOrThrow $ fromCHash cHash
    blk <- getMainBlock h
    txs <- topsortTxsOrFail withHash $ toList $ blk ^. blockTxs
    forM (take lim . drop off $ txs) $ \tx -> do
        extra <- GS.getTxExtra (hash tx) >>=
                 maybeThrow (Internal "In-block transaction doesn't \
                                      \have extra info in DB")
        pure $ makeTxBrief tx extra

getAddressSummary :: ExplorerMode m => CAddress -> m CAddressSummary
getAddressSummary cAddr = cAddrToAddr cAddr >>= \addr -> case addr of
    PubKeyAddress sid _ -> do
        balance <- fromMaybe (mkCoin 0) <$> GS.getFtsStake sid
        -- TODO: add number of coins when it's implemented
        -- TODO: retrieve transactions from something like an index
        txIds <- getNewestFirst <$> getAddrHistory addr
        transactions <- forM txIds $ \id -> do
            extra <- getTxExtraOrFail id
            tx <- getTxMain id extra
            pure $ makeTxBrief tx extra
        return $ CAddressSummary cAddr 0 balance transactions
    _ -> throwM $
         Internal "Non-P2PKH addresses are not supported in Explorer yet"

getTxSummary :: ExplorerMode m => CTxId -> m CTxSummary
getTxSummary cTxId = do
    -- There are two places whence we can fetch a transaction: MemPool and DB.
    -- However, TxExtra should be added in the DB when a transaction is added
    -- to MemPool. So we start with TxExtra and then figure out whence to fetch
    -- the rest.
    txId <- cTxIdToTxId cTxId
    txExtra <- getTxExtraOrFail txId

    let blockchainPlace = teBlockchainPlace txExtra
        inputOutputs = map toaOut $ NE.toList $ teInputOutputs txExtra
        receivedTime = teReceivedTime txExtra

    (ctsBlockTimeIssued, ctsBlockHeight, ctsOutputs) <-
        case blockchainPlace of
            Nothing -> do
                -- Fetching transaction from MemPool.
                tx <- fetchTxFromMempoolOrFail txId
                let txOutputs = convertTxOutputs . NE.toList . _txOutputs $
                        view _1 tx
                pure (Nothing, Nothing, txOutputs)
            Just (headerHash, txIndexInBlock) -> do
                -- Fetching transaction from DB.
                mb <- getMainBlock headerHash
                blkSlotStart <- getBlkSlotStart mb
                let blockHeight = fromIntegral $ mb ^. difficultyL
                tx <- maybeThrow (Internal "TxExtra return tx index that is out of bounds") $
                      atMay (toList $ mb ^. blockTxs) (fromIntegral txIndexInBlock)
                let txOutputs = convertTxOutputs . NE.toList $ _txOutputs tx
                    ts = toPosixTime <$> blkSlotStart
                pure (ts, Just blockHeight, txOutputs)

    let ctsId = cTxId
        ctsTxTimeIssued = toPosixTime receivedTime
        ctsRelayedBy = Nothing
        ctsTotalInput = unsafeIntegerToCoin $ sumCoins $ map txOutValue inputOutputs
        ctsInputs = convertTxOutputs inputOutputs
        ctsTotalOutput = unsafeIntegerToCoin $ sumCoins $ map snd ctsOutputs

    when (ctsTotalOutput > ctsTotalInput) $
        throwM $ Internal "Detected tx with output greater than input"

    let ctsFees = unsafeSubCoin ctsTotalInput ctsTotalOutput
    pure $ CTxSummary {..}

--------------------------------------------------------------------------------
-- Helpers
--------------------------------------------------------------------------------

<<<<<<< HEAD
makeTxBrief :: Tx -> TxExtra -> CTxBrief
makeTxBrief tx extra = toTxBrief txInt extra
  where txInt = TxInternal (teReceivedTime extra) tx
=======
-- | Find all `MainBlock` by applying the *predicate*, starting from *headerHash*
filterMainBlocks
    :: (SscHelpersClass ssc, ExplorerMode m)
    => HeaderHash
    -> (MainBlock ssc -> Bool)
    -> m [MainBlock ssc]
filterMainBlocks headerHash predicate = rights <$> generalBlockSearch
  where
    generalBlockSearch    = filterAllBlocks headerHash specializedPred (pure [])
    specializedPred block = either (const False) predicate block

-- | Find all blocks matching the sent predicate. This is a generic function
-- that can be called with either `MainBlock` or `GenesisBlock` in mind.
filterAllBlocks
    :: (SscHelpersClass ssc, ExplorerMode m)
    => HeaderHash
    -> (Block ssc -> Bool)
    -> m [Block ssc]
    -> m [Block ssc]
filterAllBlocks headerHash predicate acc
    -- When we reach the genesis block, return the accumulator. This is
    -- literaly the first block ever, so we reached the begining of the
    -- whole blockchain and there is nothing more to search.
    | headerHash == genesisHash = acc
    -- Otherwise iterate back from the top block (called tip) and add all
    -- blocks (hash) to accumulator satisfying the predicate.
    | otherwise = do
        -- Get the block with the sent hash, throw exception if/when the block
        -- search fails.
        block <- DB.getBlock headerHash >>=
            maybeThrow (Internal "Block with hash cannot be found!")
        -- If there is a block then iterate backwards with the predicate
        let prevBlock = block ^. prevBlockL

        if predicate block
            -- When the predicate is true, add the block to the list
            then filterAllBlocks prevBlock predicate ((:) <$> pure block <*> acc)
            -- When the predicate is false, don't add the block to the list
            else filterAllBlocks prevBlock predicate acc

>>>>>>> a147c796

unwrapOrThrow :: ExplorerMode m => Either Text a -> m a
unwrapOrThrow = either (throwM . Internal) pure

fetchTxFromMempoolOrFail :: ExplorerMode m => TxId -> m TxAux
fetchTxFromMempoolOrFail txId =
    maybeThrow (Internal "Transaction not found in the mempool") =<<
    view (mpLocalTxs . at txId) <$> getMemPool

getMempoolTxs :: ExplorerMode m => m [TxInternal]
getMempoolTxs = do
    let mkWhTx (txid, (tx, _, _)) = WithHash tx txid
    localTxs <- fmap reverse $ topsortTxsOrFail mkWhTx =<< getLocalTxs
    localTxExtras <- MM.insertionsMap . view mpLocalTxsExtra <$> getMemPool

    pure . flip mapMaybe localTxs $ \(id, (tx, _, _)) -> do
        TxExtra {..} <- HM.lookup id localTxExtras
        pure $ TxInternal teReceivedTime tx

recalculateOffLim :: Int -> Int -> Int -> (Int, Int)
recalculateOffLim off lim lenTxs =
    if lenTxs <= off
    then (off - lenTxs, lim)
    else (0, lim - (lenTxs - off))

getBlockchainTxs :: ExplorerMode m => Int -> Int -> m [TxInternal]
getBlockchainTxs origOff origLim = do
    let unfolder off lim h = do
            when (lim <= 0) $
                fail "Finished"
            MaybeT (DB.getBlock @SscGodTossing h) >>= \case
                Left gb -> unfolder off lim (gb ^. prevBlockL)
                Right mb -> do
                    let mTxs = mb ^. blockTxs
                        lenTxs = length mTxs
                    if off >= lenTxs
                        then return ([], (off - lenTxs, lim, mb ^. prevBlockL))
                        else do
                        txs <- topsortTxsOrFail identity $ map withHash $ toList mTxs
                        let neededTxs = take lim $ drop off $ reverse txs
                            (newOff, newLim) = recalculateOffLim off lim lenTxs
                        blkTxEntries <- lift $ forM neededTxs $ \(WithHash tx id) -> do
                            TxExtra {..} <- maybeThrow (Internal "No extra info for tx in DB") =<<
                                            GS.getTxExtra id
                            pure $ TxInternal teReceivedTime tx
                        return (blkTxEntries, (newOff, newLim, mb ^. prevBlockL))

    tip <- GS.getTip
    fmap concat $ flip unfoldrM (origOff, origLim, tip) $
        \(o, l, h) -> runMaybeT $ unfolder o l h

getBlkSlotStart :: MonadSlots m => MainBlock ssc -> m (Maybe Timestamp)
getBlkSlotStart blk = getSlotStart $ blk ^. gbHeader . gbhConsensus . mcdSlot

topsortTxsOrFail :: MonadThrow m => (a -> WithHash Tx) -> [a] -> m [a]
topsortTxsOrFail f =
    maybeThrow (Internal "Dependency loop in txs set") .
    topsortTxs f

cAddrToAddr :: MonadThrow m => CAddress -> m Address
cAddrToAddr cAddr =
    fromCAddress cAddr &
    either (const $ throwM $ Internal "Invalid address!") pure

cTxIdToTxId :: MonadThrow m => CTxId -> m TxId
cTxIdToTxId cTxId =
    fromCTxId cTxId &
    either (const $ throwM $ Internal "Invalid transaction id!") pure

getMainBlock :: ExplorerMode m => HeaderHash -> m (MainBlock SscGodTossing)
getMainBlock h =
    DB.getBlock h >>=
    maybeThrow (Internal "No block found") >>=
    either (const $ throwM $ Internal "Block is genesis block") pure

getTxExtra :: ExplorerMode m => TxId -> m (Maybe TxExtra)
getTxExtra id =
    MM.lookupM GS.getTxExtra id =<<
    view mpLocalTxsExtra <$> getMemPool

getTxExtraOrFail :: ExplorerMode m => TxId -> m TxExtra
getTxExtraOrFail id =
    maybeThrow (Internal "Transaction not found") =<< getTxExtra id

getAddrHistory :: ExplorerMode m => Address -> m AddrHistory
getAddrHistory addr = getMemPool >>=
    maybe (GS.getAddrHistory addr) pure . view (mpAddrHistories . at addr)

getTxMain :: ExplorerMode m => TxId -> TxExtra -> m Tx
getTxMain id TxExtra {..} = case teBlockchainPlace of
    Nothing -> view _1 <$> fetchTxFromMempoolOrFail id
    Just (hh, idx) -> do
        mb <- getMainBlock hh
        maybeThrow (Internal "TxExtra return tx index that is out of bounds") $
            atMay (toList $ mb ^. blockTxs) $ fromIntegral idx<|MERGE_RESOLUTION|>--- conflicted
+++ resolved
@@ -59,25 +59,12 @@
 
 import           Pos.Explorer.Aeson.ClientTypes ()
 import           Pos.Explorer.Web.Api           (ExplorerApi, explorerApi)
-<<<<<<< HEAD
-import           Pos.Explorer.Web.ClientTypes   (CAddress (..), CAddressSummary (..),
-                                                 CBlockEntry (..), CBlockSummary (..),
-                                                 CHash, CHashSearchResult (..),
-                                                 CSearchId (..), CTxBrief (..),
-                                                 CTxEntry (..), CTxId (..),
-                                                 CTxSummary (..), TxInternal (..),
-                                                 convertTxOutputs, fromCAddress,
-                                                 fromCHash, fromCSearchIdAddress,
-                                                 fromCSearchIdHash, fromCSearchIdTx,
-                                                 fromCTxId, toBlockEntry, toBlockSummary,
-                                                 toPosixTime, toTxBrief, toTxEntry)
-=======
 import           Pos.Explorer.Web.ClientTypes   (CAddress (..),
                                                  CAddressSummary (..),
                                                  CBlockEntry (..),
                                                  CBlockSummary (..), CHash,
                                                  CHashSearchResult (..),
-                                                 CSearchId (..), CTxEntry (..),
+                                                 CSearchId (..), CTxBrief (..), CTxEntry (..),
                                                  CTxId (..), CTxSummary (..),
                                                  TxInternal (..),
                                                  convertTxOutputs, fromCAddress,
@@ -88,7 +75,6 @@
                                                  toBlockEntry, toBlockSummary,
                                                  toPosixTime, toTxBrief,
                                                  toTxEntry)
->>>>>>> a147c796
 import           Pos.Explorer.Web.Error         (ExplorerError (..))
 
 
@@ -311,11 +297,11 @@
 -- Helpers
 --------------------------------------------------------------------------------
 
-<<<<<<< HEAD
+
 makeTxBrief :: Tx -> TxExtra -> CTxBrief
 makeTxBrief tx extra = toTxBrief txInt extra
   where txInt = TxInternal (teReceivedTime extra) tx
-=======
+
 -- | Find all `MainBlock` by applying the *predicate*, starting from *headerHash*
 filterMainBlocks
     :: (SscHelpersClass ssc, ExplorerMode m)
@@ -356,8 +342,6 @@
             -- When the predicate is false, don't add the block to the list
             else filterAllBlocks prevBlock predicate acc
 
->>>>>>> a147c796
-
 unwrapOrThrow :: ExplorerMode m => Either Text a -> m a
 unwrapOrThrow = either (throwM . Internal) pure
 
