--- conflicted
+++ resolved
@@ -8,11 +8,7 @@
        ( walletServeWebFull
        ) where
 
-<<<<<<< HEAD
-import           Control.Concurrent.STM.TVar   (TVar)
-=======
 import           Control.Concurrent.STM        (TVar)
->>>>>>> 79a40687
 import qualified Control.Monad.Catch           as Catch
 import           Control.Monad.Except          (MonadError (throwError))
 import           Control.TimeWarp.Rpc          (ConnectionPool, Dialog, Transfer,
@@ -34,11 +30,10 @@
                                                 runKademliaDHTRaw)
 import           Pos.Genesis                   (genesisSecretKeys)
 import           Pos.Launcher                  (runOurDialogRaw)
-import           Pos.Ssc.Class                 (SscConstraint, sscLoadGlobalState)
+import           Pos.Ssc.Class                 (SscConstraint)
 import           Pos.Ssc.Extra                 (SscHolder (..), SscState, runSscHolderRaw)
 import           Pos.Txp.Class                 (getTxpLDWrap)
 import qualified Pos.Txp.Holder                as Modern
-import qualified Pos.Txp.Types.UtxoView        as UV
 import           Pos.WorkMode                  (RawRealMode)
 
 import           Pos.Wallet.KeyStorage         (addSecretKey)
@@ -55,7 +50,7 @@
     -> Word16
     -> RawRealMode ssc ()
 walletServeWebFull debug = walletServeImpl $ do
-    logInfo "DAEDALUS is STARTED!"
+    logInfo "DAEDALUS has STARTED!"
     when debug $ mapM_ addSecretKey genesisSecretKeys
     walletApplication $ walletServer nat
 
@@ -75,8 +70,8 @@
 type CPool ssc = TVar (ConnectionPool (MutSocketState ssc))
 
 convertHandler
-    :: forall ssc a . SscConstraint ssc
-    => KademliaDHTContext (SubKademlia ssc)
+    :: forall ssc a .
+       KademliaDHTContext (SubKademlia ssc)
     -> CPool ssc
     -> NodeContext ssc
     -> Modern.NodeDBs ssc
@@ -86,13 +81,8 @@
     -> (TVar DelegationWrap)
     -> WebHandler ssc a
     -> Handler a
-<<<<<<< HEAD
-convertHandler kctx nc modernDBs tlw ssc ws delWrap handler = do
-    liftIO (runOurDialog newMutSocketState "wallet-api" .
-=======
-convertHandler kctx cp nc modernDBs tlw ssc ws handler = do
+convertHandler kctx cp nc modernDBs tlw ssc ws delWrap handler = do
     liftIO (runOurDialogRaw cp newMutSocketState "wallet-api" .
->>>>>>> 79a40687
             Modern.runDBHolder modernDBs .
             runContextHolder nc .
             runSscHolderRaw ssc .
@@ -107,7 +97,7 @@
     excHandlers = [Catch.Handler catchServant]
     catchServant = throwError
 
-nat :: SscConstraint ssc => WebHandler ssc (WebHandler ssc :~> Handler)
+nat :: WebHandler ssc (WebHandler ssc :~> Handler)
 nat = do
     ws <- getWalletWebState
     kctx <- lift getKademliaDHTCtx
@@ -116,9 +106,5 @@
     delWrap <- askDelegationState
     nc <- getNodeContext
     modernDB <- Modern.getNodeDBs
-<<<<<<< HEAD
-    return $ Nat (convertHandler kctx nc modernDB tlw ssc ws delWrap)
-=======
-    cp <- lift . lift . lift . lift . lift . lift . lift $ getConnPool
-    return $ Nat (convertHandler kctx cp nc modernDB tlw ssc ws)
->>>>>>> 79a40687
+    cp <- lift . lift . lift . lift . lift . lift . lift . lift $ getConnPool
+    pure $ Nat (convertHandler kctx cp nc modernDB tlw ssc ws delWrap)