{-# LANGUAGE AllowAmbiguousTypes #-}
{-# LANGUAGE ScopedTypeVariables #-}

-- | Logic of blocks processing.

module Pos.Block.Logic
       (
         -- * Common/Utils
         lcaWithMainChain
       , tipMismatchMsg
       , withBlkSemaphore
       , withBlkSemaphore_
       , needRecovery

         -- * Headers
       , ClassifyHeaderRes (..)
       , classifyNewHeader
       , ClassifyHeadersRes (..)
       , classifyHeaders
       , getHeadersFromManyTo
       , getHeadersOlderExp
       , getHeadersFromToIncl

         -- * Blocks
       , verifyAndApplyBlocks
       , rollbackBlocks
       , applyWithRollback
       , createGenesisBlock
       , createMainBlock
       , createMainBlockPure
       ) where

import           Control.Lens               (uses, (-=), (.=), _Wrapped)
import           Control.Monad.Catch        (try)
import           Control.Monad.Except       (ExceptT (ExceptT), MonadError (throwError),
                                             runExceptT, withExceptT)
import           Control.Monad.Trans.Maybe  (MaybeT (MaybeT), runMaybeT)
import           Data.Default               (Default (def))
import qualified Data.HashMap.Strict        as HM
import           Data.List.NonEmpty         ((<|))
import qualified Data.List.NonEmpty         as NE
import qualified Data.Text                  as T
import qualified Ether
import           Formatting                 (build, int, ords, sformat, stext, (%))
import           Paths_cardano_sl           (version)
import           Serokell.Data.Memory.Units (Byte, toBytes)
import           Serokell.Util.Text         (listJson)
import           Serokell.Util.Verify       (VerificationRes (..), formatAllErrors,
                                             isVerSuccess, verResToMonadError)
import           System.Wlog                (CanLog, HasLoggerName, logDebug, logError,
                                             logInfo)
import           Universum

import           Pos.Binary.Class           (biSize)
import qualified Pos.Binary.Class           as Bi
import           Pos.Block.Logic.Internal   (applyBlocksUnsafe, rollbackBlocksUnsafe,
                                             toUpdateBlock, withBlkSemaphore,
                                             withBlkSemaphore_)
import           Pos.Block.Pure             (VerifyHeaderParams (..), genesisHash,
                                             mkGenesisBlock, mkMainBlock, verifyHeader,
                                             verifyHeaders)
import qualified Pos.Block.Pure             as Pure
import           Pos.Block.Types            (Blund, Undo (..))
import           Pos.Constants              (blkSecurityParam, curSoftwareVersion,
                                             epochSlots, lastKnownBlockVersion,
                                             recoveryHeadersMessage, slotSecurityParam)
import           Pos.Context                (lrcActionOnEpochReason, npSecretKey)
import           Pos.Core                   (BlockVersion (..), EpochIndex, HeaderHash,
                                             diffEpochOrSlot)
import           Pos.Crypto                 (SecretKey, WithHash (WithHash), hash,
                                             shortHashF)
import           Pos.Data.Attributes        (mkAttributes)
import           Pos.DB                     (DBError (..), MonadDB, MonadDBCore)
import qualified Pos.DB.Block               as DB
import qualified Pos.DB.DB                  as DB
import qualified Pos.DB.GState              as GS
import           Pos.Delegation.Logic       (clearProxyMemPool, delegationVerifyBlocks,
                                             getProxyMempool)
import           Pos.Exception              (assertionFailed, reportFatalError)
import qualified Pos.Lrc.DB                 as LrcDB
import           Pos.Lrc.Error              (LrcError (..))
import           Pos.Lrc.Worker             (lrcSingleShotNoLock)
import           Pos.Reporting              (reportMisbehaviourMasked, reportingFatal)
import           Pos.Slotting.Class         (getCurrentSlot)
import           Pos.Ssc.Class              (Ssc (..), SscHelpersClass (sscDefaultPayload, sscStripPayload),
                                             SscWorkersClass (..))
import           Pos.Ssc.Extra              (sscGetLocalPayload, sscResetLocal,
                                             sscVerifyBlocks)
<<<<<<< HEAD
import           Pos.Txp.Core               (TxAux, TxPayload, mkTxPayload, topsortTxs)
=======
import           Pos.Txp.Core               (TxAux (..), TxId, TxPayload, mkTxPayload,
                                             topsortTxs)
>>>>>>> 5e91f0ce
import           Pos.Txp.MemState           (clearTxpMemPool, getLocalTxsNUndo)
import           Pos.Txp.Settings           (TxpBlock, TxpGlobalSettings (..))
import           Pos.Types                  (Block, BlockHeader, EpochOrSlot (..),
                                             GenesisBlock, IsGenesisHeader, IsMainHeader,
                                             MainBlock, MainExtraBodyData (..),
                                             MainExtraHeaderData (..), ProxySKEither,
                                             ProxySKHeavy, SlotId (..), SlotLeaders,
                                             blockHeader, blockLeaders, difficultyL,
                                             epochIndexL, epochOrSlot, epochOrSlotG,
                                             flattenSlotId, gbBody, gbHeader,
                                             getEpochOrSlot, headerHash, headerHashG,
                                             headerSlotL, mbTxPayload, prevBlockL)
import qualified Pos.Types                  as Types
import           Pos.Update.Core            (UpdatePayload (..))
import qualified Pos.Update.DB              as UDB
import           Pos.Update.Logic           (clearUSMemPool, usCanCreateBlock,
                                             usPreparePayload, usVerifyBlocks)
import           Pos.Update.Poll            (PollModifier)
import           Pos.Util                   (Some (Some), maybeThrow, neZipWith3,
                                             spanSafe, _neHead, _neLast)
import           Pos.Util.Chrono            (NE, NewestFirst (..), OldestFirst (..),
                                             toNewestFirst, toOldestFirst)
import           Pos.WorkMode.Class         (WorkMode)

----------------------------------------------------------------------------
-- Common
----------------------------------------------------------------------------

-- | Common error message
tipMismatchMsg :: Text -> HeaderHash -> HeaderHash -> Text
tipMismatchMsg action storedTip attemptedTip =
    sformat
        ("Can't "%stext%" block because of tip mismatch (stored is "
         %shortHashF%", attempted is "%shortHashF%")")
        action storedTip attemptedTip

-- Usually in this method oldest header is LCA, so it can be optimized
-- by traversing from older to newer.
-- | Find LCA of headers list and main chain, including oldest
-- header's parent hash. Iterates from newest to oldest until meets
-- first header that's in main chain. O(n).
lcaWithMainChain
    :: (WorkMode ssc m)
    => OldestFirst NE (BlockHeader ssc) -> m (Maybe HeaderHash)
lcaWithMainChain headers =
    lcaProceed Nothing $
    oldestParent <| fmap headerHash (getOldestFirst headers)
  where
    oldestParent :: HeaderHash
    oldestParent = headers ^. _Wrapped . _neHead . prevBlockL
    lcaProceed prevValue (h :| others) = do
        inMain <- GS.isBlockInMainChain h
        case (others, inMain) of
            (_, False)   -> pure prevValue
            ([], True)   -> pure $ Just h
            (x:xs, True) -> lcaProceed (Just h) (x :| xs)

-- | The phrase “we're in recovery mode” is confusing because it can mean two
-- different things:
--
-- 1. Last known block is more than K slots away from the current slot, or
--    current slot isn't known.
--
-- 2. We're actually in the process of requesting blocks because we have
--    detected that #1 happened. (See 'ncRecoveryHeader' and
--    'recoveryInProgress'.)
--
-- This function checks for #1. Note that even if we're doing recovery right
-- now, 'needRecovery' will still return 'True'.
--
needRecovery :: forall ssc m. WorkMode ssc m => m Bool
needRecovery = maybe (pure True) isTooOld =<< getCurrentSlot
  where
    isTooOld currentSlot = do
        lastKnownBlockSlot <- getEpochOrSlot <$> DB.getTipBlockHeader @ssc
        let distance = getEpochOrSlot currentSlot `diffEpochOrSlot`
                       lastKnownBlockSlot
        pure (distance > slotSecurityParam)

----------------------------------------------------------------------------
-- Headers
----------------------------------------------------------------------------

-- | Result of single (new) header classification.
data ClassifyHeaderRes
    = CHContinues
      -- ^ Header is direct continuation of main chain (i.e. its
      -- parent is our tip).
    | CHAlternative
      -- ^ Header continues main or alternative chain, it's more
      -- difficult than tip.
    | CHUseless !Text
      -- ^ Header is useless.
    | CHInvalid !Text
      -- ^ Header is invalid.
    deriving (Show)

-- | Make `ClassifyHeaderRes` from list of error messages using
-- `CHRinvalid` constructor. Intended to be used with `VerificationRes`.
-- Note: this version forces computation of all error messages. It can be
-- made more efficient but less informative by using head, for example.
mkCHRinvalid :: [Text] -> ClassifyHeaderRes
mkCHRinvalid = CHInvalid . T.intercalate "; "

-- | Classify new header announced by some node. Result is represented
-- as ClassifyHeaderRes type.
classifyNewHeader
    :: (WorkMode ssc m)
    => BlockHeader ssc -> m ClassifyHeaderRes
-- Genesis headers seem useless, we can create them by ourselves.
classifyNewHeader (Left _) = pure $ CHUseless "genesis header is useless"
classifyNewHeader (Right header) = do
    curSlot <- getCurrentSlot
    tipBlock <- DB.getTipBlock
    let tipEoS= getEpochOrSlot tipBlock
    let newHeaderEoS = getEpochOrSlot header
    let newHeaderSlot = header ^. headerSlotL
    let tip = headerHash tipBlock
    -- First of all we check whether header is from current slot and
    -- ignore it if it's not.
    pure $ if
        -- Checks on slots
        | maybe False (newHeaderSlot >) curSlot ->
            CHUseless $ sformat
               ("header is for future slot: our is "%build%
                ", header's is "%build)
               curSlot newHeaderSlot
        | newHeaderEoS <= tipEoS ->
            CHUseless $ sformat
               ("header's slot "%build%
                " is less or equal than our tip's slot "%build)
               newHeaderEoS tipEoS
        -- If header's parent is our tip, we verify it against tip's header.
        | tip == header ^. prevBlockL ->
            let vhp =
                    def
                    { vhpVerifyConsensus = True
                    , vhpPrevHeader = Just $ tipBlock ^. blockHeader
                    }
                verRes = verifyHeader vhp (Right header)
            in case verRes of
                   VerSuccess        -> CHContinues
                   VerFailure errors -> mkCHRinvalid errors
        -- If header's parent is not our tip, we check whether it's
        -- more difficult than our main chain.
        | tipBlock ^. difficultyL < header ^. difficultyL -> CHAlternative
        -- If header can't continue main chain and is not more
        -- difficult than main chain, it's useless.
        | otherwise ->
            CHUseless $
            "header doesn't continue main chain and is not more difficult"

-- | Result of multiple headers classification.
data ClassifyHeadersRes ssc
    = CHsValid (BlockHeader ssc)   -- ^ Header list can be applied,
                                   --    LCA child attached.
    | CHsUseless !Text             -- ^ Header is useless.
    | CHsInvalid !Text             -- ^ Header is invalid.
    deriving (Show)

-- | Classify headers received in response to 'GetHeaders' message.
--
-- * If there are any errors in chain of headers, CHsInvalid is returned.
-- * If chain of headers is a valid continuation or alternative branch,
--    lca child is returned.
-- * If chain of headers forks from our main chain too much, CHsUseless
--    is returned, because paper suggests doing so.
-- * CHsUseless is also returned if we aren't too far behind the current slot
--    (i.e. if 'needRecovery' is false) but the newest header in the list isn't
--    from the current slot. See CSL-177.
classifyHeaders
    :: forall ssc m.
       WorkMode ssc m
    => NewestFirst NE (BlockHeader ssc)
    -> m (ClassifyHeadersRes ssc)
classifyHeaders headers = do
    tipHeader <- DB.getTipBlockHeader @ssc
    let tip = headerHash tipHeader
    haveOldestParent <- isJust <$> DB.getBlockHeader @ssc oldestParentHash
    let headersValid = isVerSuccess $
                       verifyHeaders True (headers & _Wrapped %~ toList)
    needRecovery_ <- needRecovery
    mbCurrentSlot <- getCurrentSlot
    let newestHeaderConvertedSlot =
            case newestHeader ^. epochOrSlotG of
                EpochOrSlot (Left e)  -> SlotId e 0
                EpochOrSlot (Right s) -> s
    if | not headersValid ->
             pure $ CHsInvalid "Header chain is invalid"
       | not haveOldestParent ->
             pure $ CHsInvalid
                 "Didn't manage to find block corresponding to parent \
                 \of oldest element in chain (should be one of checkpoints)"
       | newestHash == headerHash tip ->
             pure $ CHsUseless "Newest hash is the same as our tip"
       | newestHeader ^. difficultyL <= tipHeader ^. difficultyL ->
             pure $ CHsUseless
                 "Newest hash difficulty is not greater than our tip's"
       | Just currentSlot <- mbCurrentSlot,
         not needRecovery_,
         newestHeaderConvertedSlot /= currentSlot ->
             pure $ CHsUseless $ sformat
                 ("Newest header is from slot "%build%", but current slot"%
                  " is "%build%" (and we're not in recovery mode)")
                 (newestHeader ^. epochOrSlotG) currentSlot
       | otherwise -> fromMaybe uselessGeneral <$> processClassify tipHeader
  where
    newestHeader = headers ^. _Wrapped . _neHead
    newestHash = headerHash newestHeader
    oldestParentHash = headers ^. _Wrapped . _neLast . prevBlockL
    uselessGeneral =
        CHsUseless "Couldn't find lca -- maybe db state updated in the process"
    processClassify tipHeader = runMaybeT $ do
        lift $ logDebug $
            sformat ("Classifying headers: "%listJson) $ map (view headerHashG) headers
        lca <-
            MaybeT . DB.getBlockHeader =<<
            MaybeT (lcaWithMainChain $ toOldestFirst headers)
        let depthDiff = tipHeader ^. difficultyL - lca ^. difficultyL
        lcaChild <- MaybeT $ pure $
            find (\bh -> bh ^. prevBlockL == headerHash lca) headers
        pure $ if
            | hash lca == hash tipHeader -> CHsValid lcaChild
            | depthDiff < 0 -> error "classifyHeaders@depthDiff is negative"
            | depthDiff > blkSecurityParam ->
                  CHsUseless $
                  sformat ("Difficulty difference of (tip,lca) is "%int%
                           " which is more than blkSecurityParam = "%int)
                          depthDiff (blkSecurityParam :: Int)
            | otherwise -> CHsValid lcaChild

-- | Given a set of checkpoints @c@ to stop at and a terminating
-- header hash @h@, we take @h@ block (or tip if latter is @Nothing@)
-- and fetch the blocks until one of checkpoints is encountered. In
-- case we got deeper than 'recoveryHeadersMessage', we return
-- 'recoveryHeadersMessage' headers starting from the the newest
-- checkpoint that's in our main chain to the newest ones.
getHeadersFromManyTo
    :: forall ssc m.
       (MonadDB m, SscHelpersClass ssc, CanLog m, HasLoggerName m)
    => NonEmpty HeaderHash  -- ^ Checkpoints; not guaranteed to be
                            --   in any particular order
    -> Maybe HeaderHash
    -> m (Either Text (NewestFirst NE (BlockHeader ssc)))
getHeadersFromManyTo checkpoints startM = runExceptT $ do
    lift $ logDebug $
        sformat ("getHeadersFromManyTo: "%listJson%", start: "%build)
                checkpoints startM
    validCheckpoints <- toExceptT "Failed to retrieve checkpoints" $
        nonEmpty . catMaybes <$>
        mapM (DB.getBlockHeader @ssc) (toList checkpoints)
    tip <- lift GS.getTip
    unless (all ((/= tip) . headerHash) validCheckpoints) $
        throwError "Found checkpoint that is equal to our tip"
    let startFrom = fromMaybe tip startM
        parentIsCheckpoint bh =
            any (\c -> bh ^. prevBlockL == c ^. headerHashG) validCheckpoints
        whileCond bh = not (parentIsCheckpoint bh)
    headers <- toExceptT "Failed to load headers by depth" . fmap (_Wrapped nonEmpty) $
        DB.loadHeadersByDepthWhile whileCond recoveryHeadersMessage startFrom
    if parentIsCheckpoint $ headers ^. _Wrapped . _neHead
    then pure headers
    else do
        lift $ logDebug $ "getHeadersFromManyTo: giving headers in recovery mode"
        inMainCheckpoints <-
            toExceptT "Filtered set of valid checkpoints is empty" $ nonEmpty <$>
            filterM (GS.isBlockInMainChain . headerHash)
                    (toList validCheckpoints)
        lift $ logDebug $ "getHeadersFromManyTo: got checkpoints in main chain"
        let lowestCheckpoint =
                maximumBy (comparing getEpochOrSlot) inMainCheckpoints
            loadUpCond _ h = h < recoveryHeadersMessage
        up <- lift $ GS.loadHeadersUpWhile lowestCheckpoint loadUpCond
        res <- toExceptT "loadHeadersUpWhile returned empty list" $
            pure $ _Wrapped nonEmpty (toNewestFirst $ over _Wrapped (drop 1) up)
        lift $ logDebug $ "getHeadersFromManyTo: loaded non-empty list of headers, returning"
        pure res
  where
    toExceptT :: (Monad n) => Text -> n (Maybe a) -> ExceptT Text n a
    toExceptT r x = ExceptT $ maybeToRight r <$> x

-- | Given a starting point hash (we take tip if it's not in storage)
-- it returns not more than 'blkSecurityParam' blocks distributed
-- exponentially base 2 relatively to the depth in the blockchain.
getHeadersOlderExp
    :: forall ssc m.
       (MonadDB m, SscHelpersClass ssc)
    => Maybe HeaderHash -> m (OldestFirst [] HeaderHash)
getHeadersOlderExp upto = do
    tip <- GS.getTip
    let upToReal = fromMaybe tip upto
    -- Using 'blkSecurityParam + 1' because fork can happen on k+1th one.
    allHeaders <-
        toOldestFirst <$> DB.loadHeadersByDepth @ssc (blkSecurityParam + 1) upToReal
    pure $ OldestFirst $
        selectIndices
            (getOldestFirst (map headerHash allHeaders))
            (twoPowers $ length allHeaders)
  where
    -- Powers of 2
    twoPowers n
        | n < 0 = error $ "getHeadersOlderExp#twoPowers called w/" <> show n
    twoPowers 0 = []
    twoPowers 1 = [0]
    twoPowers n = (takeWhile (< (n - 1)) $ 0 : 1 : iterate (* 2) 2) ++ [n - 1]
    -- Effectively do @!i@ for any @i@ from the index list applied to
    -- source list. Index list should be increasing.
    selectIndices :: [a] -> [Int] -> [a]
    selectIndices elems ixs =
        let selGo _ [] _ = []
            selGo [] _ _ = []
            selGo ee@(e:es) ii@(i:is) skipped
                | skipped == i = e : selGo ee is skipped
                | otherwise = selGo es ii $ succ skipped
        in selGo elems ixs 0

-- CSL-396 don't load all the blocks into memory at once
-- | Given @from@ and @to@ headers where @from@ is older (not strict)
-- than @to@, and valid chain in between can be found, headers in
-- range @[from..to]@ will be found.
getHeadersFromToIncl
    :: forall ssc m .
       (MonadDB m, SscHelpersClass ssc)
    => HeaderHash -> HeaderHash -> m (Maybe (OldestFirst NE HeaderHash))
getHeadersFromToIncl older newer = runMaybeT . fmap OldestFirst $ do
    -- oldest and newest blocks do exist
    start <- MaybeT $ DB.getBlockHeader @ssc newer
    end   <- MaybeT $ DB.getBlockHeader @ssc older
    guard $ getEpochOrSlot start >= getEpochOrSlot end
    let lowerBound = getEpochOrSlot end
    if newer == older
    then pure $ one newer
    else loadHeadersDo lowerBound (one newer) $ start ^. prevBlockL
  where
    loadHeadersDo
        :: EpochOrSlot
        -> NonEmpty HeaderHash
        -> HeaderHash
        -> MaybeT m (NonEmpty HeaderHash)
    loadHeadersDo lowerBound hashes nextHash
        | nextHash == genesisHash = mzero
        | nextHash == older = pure $ nextHash <| hashes
        | otherwise = do
            nextHeader <- MaybeT $ (DB.getBlockHeader @ssc) nextHash
            guard $ getEpochOrSlot nextHeader > lowerBound
            -- hashes are being prepended so the oldest hash will be the last
            -- one to be prepended and thus the order is OldestFirst
            loadHeadersDo lowerBound (nextHash <| hashes) (nextHeader ^. prevBlockL)


----------------------------------------------------------------------------
-- Blocks verify/apply/rollback
----------------------------------------------------------------------------

-- -- CHECK: @verifyBlocksLogic
-- -- #txVerifyBlocks
-- -- #sscVerifyBlocks
-- -- #delegationVerifyBlocks
-- -- #usVerifyBlocks
-- | Verify new blocks. If parent of the first block is not our tip,
-- verification fails. This function checks everything from block, including
-- header, transactions, delegation data, SSC data, US data.
verifyBlocksPrefix
    :: forall ssc m.
       WorkMode ssc m
    => OldestFirst NE (Block ssc)
    -> m (Either Text (OldestFirst NE Undo, PollModifier))
verifyBlocksPrefix blocks = runExceptT $ do
    curSlot <- getCurrentSlot
    tipBlk <- DB.getTipBlock @ssc
    when (headerHash tipBlk /= blocks ^. _Wrapped . _neHead . prevBlockL) $
        throwError "the first block isn't based on the tip"
    leaders <-
        lrcActionOnEpochReason
        headEpoch
        (sformat
         ("Block.Logic#verifyBlocksPrefix: there are no leaders for epoch "%build) headEpoch)
        LrcDB.getLeaders
    case blocks ^. _Wrapped . _neHead of
        (Left block) ->
            when (block ^. blockLeaders /= leaders) $
                throwError "Genesis block leaders don't match with LRC-computed"
        _ -> pass
    (adoptedBV, adoptedBVD) <- UDB.getAdoptedBVFull
    -- We verify that data in blocks is known if protocol version used
    -- by this software is greater than or equal to adopted
    -- version. That's because:
    -- 1. Authors of this software are aware of adopted version.
    -- 2. Each issued block must be formed with respect to adopted version.
    --
    -- Comparison is quite tricky here. Table below demonstrates it.
    --
    --   Our | Adopted | Check?
    -- ————————————————————————
    -- 1.2.3 |  1.2.3  | Yes
    -- 1.2.3 |  1.2.4  | No
    -- 1.2.3 |  1.2.2  | No
    -- 1.2.3 |  1.3.2  | No
    -- 1.2.3 |  1.1.1  | Yes
    -- 2.2.8 |  1.9.9  | Yes
    --
    -- If `(major, minor)` of our version is greater than of adopted
    -- one, then check is certainly done. If it's equal, then check is
    -- done only if `alt` component is the same as adopted one. In
    -- other cases (i. e. when our `(major, minor)` is less than from
    -- adopted version) check is not done.
    let toMajMin BlockVersion {..} = (bvMajor, bvMinor)
    let lastKnownMajMin = toMajMin lastKnownBlockVersion
    let adoptedMajMin = toMajMin adoptedBV
    let dataMustBeKnown = lastKnownMajMin > adoptedMajMin
                       || lastKnownBlockVersion == adoptedBV
    verResToMonadError formatAllErrors $
        Pure.verifyBlocks curSlot dataMustBeKnown adoptedBVD
        (Just leaders) blocks
    _ <- withExceptT pretty $ sscVerifyBlocks blocks
    TxpGlobalSettings {..} <- Ether.ask'
    txUndo <- withExceptT pretty $ tgsVerifyBlocks dataMustBeKnown $
        map toTxpBlock blocks
    pskUndo <- ExceptT $ delegationVerifyBlocks blocks
    (pModifier, usUndos) <- withExceptT pretty $
        usVerifyBlocks dataMustBeKnown (map toUpdateBlock blocks)
    when (length txUndo /= length pskUndo) $
        throwError "Internal error of verifyBlocksPrefix: lengths of undos don't match"
    pure ( OldestFirst $ neZipWith3 Undo
               (getOldestFirst txUndo)
               (getOldestFirst pskUndo)
               (getOldestFirst usUndos)
         , pModifier)
  where
    headEpoch = blocks ^. _Wrapped . _neHead . epochIndexL

-- [CSL-780] Need something more elegant, at least eliminate copy-paste.
-- Should be done soon™.
toTxpBlock
    :: forall ssc.
       Ssc ssc
    => Block ssc -> TxpBlock
toTxpBlock = bimap convertGenesis convertMain
  where
    convertGenesis :: GenesisBlock ssc -> Some IsGenesisHeader
    convertGenesis = Some . view gbHeader
    convertMain :: MainBlock ssc -> (Some IsMainHeader, TxPayload)
    convertMain blk = (Some $ blk ^. gbHeader, blk ^. gbBody . mbTxPayload)

-- | Applies blocks if they're valid. Takes one boolean flag
-- "rollback". Returns header hash of last applied block (new tip) on
-- success. Failure behaviour depends on "rollback" flag. If it's on,
-- all blocks applied inside this function will be rollbacked, so it
-- will do effectively nothing and return 'Left error'. If it's off,
-- it will try to apply as much blocks as it's possible and return
-- header hash of new tip. It's up to caller to log warning that
-- partial application happened.
verifyAndApplyBlocks
    :: (MonadDBCore m, WorkMode ssc m, SscWorkersClass ssc)
    => Bool -> OldestFirst NE (Block ssc) -> m (Either Text HeaderHash)
verifyAndApplyBlocks rollback =
    reportingFatal version . verifyAndApplyBlocksInternal True rollback

-- See the description for verifyAndApplyBlocks. This method also
-- parameterizes LRC calculation which can be turned on/off with the first
-- flag.
verifyAndApplyBlocksInternal
    :: forall ssc m. (WorkMode ssc m, SscWorkersClass ssc, MonadDBCore m)
    => Bool -> Bool -> OldestFirst NE (Block ssc) -> m (Either Text HeaderHash)
verifyAndApplyBlocksInternal lrc rollback blocks = runExceptT $ do
    tip <- GS.getTip
    let assumedTip = blocks ^. _Wrapped . _neHead . prevBlockL
    when (tip /= assumedTip) $ throwError $
        tipMismatchMsg "verify and apply" tip assumedTip
    rollingVerifyAndApply [] (spanEpoch blocks)
  where
    spanEpoch (OldestFirst (b@(Left _):|xs)) = (OldestFirst $ b:|[], OldestFirst xs)
    spanEpoch x                              = spanTail x
    spanTail = over _1 OldestFirst . over _2 OldestFirst .  -- wrap both results
                spanSafe ((==) `on` view epochIndexL) .      -- do work
                getOldestFirst                               -- unwrap argument
    -- Applies as much blocks from failed prefix as possible. Argument
    -- indicates if at least some progress was done so we should
    -- return tip. Fail otherwise.
    applyAMAP e (OldestFirst []) True                   = throwError e
    applyAMAP _ (OldestFirst []) False                  = GS.getTip
    applyAMAP e (OldestFirst (block:xs)) nothingApplied =
        lift (verifyBlocksPrefix (one block)) >>= \case
            Left e' -> applyAMAP e' (OldestFirst []) nothingApplied
            Right (OldestFirst (undo :| []), pModifier) -> do
                lift $ applyBlocksUnsafe (one (block, undo)) (Just pModifier)
                applyAMAP e (OldestFirst xs) False
            Right _ -> error "verifyAndApplyBlocksInternal: applyAMAP: \
                             \verification of one block produced more than one undo"
    -- Rollbacks and returns an error
    failWithRollback
        :: Text
        -> [NewestFirst NE (Blund ssc)]
        -> ExceptT Text m HeaderHash
    failWithRollback e toRollback = do
        lift $ mapM_ rollbackBlocks toRollback
        throwError e
    -- Calculates LRC if it's needed (no lock)
    calculateLrc epochIx =
        when lrc $ lift $ lrcSingleShotNoLock epochIx
    -- This function tries to apply a new portion of blocks (prefix
    -- and suffix). It also has aggregating parameter blunds which is
    -- collected to rollback blocks if correspondent flag is on. First
    -- list is packs of blunds -- head of this list represents blund
    -- to rollback first. This function also tries to apply as much as
    -- possible if the flag is on.
    rollingVerifyAndApply
        :: [NewestFirst NE (Blund ssc)]
        -> (OldestFirst NE (Block ssc), OldestFirst [] (Block ssc))
        -> ExceptT Text m HeaderHash
    rollingVerifyAndApply blunds (prefix, suffix) = do
        let prefixHead = prefix ^. _Wrapped . _neHead
        when (isLeft prefixHead) $ calculateLrc (prefixHead ^. epochIndexL)
        lift (verifyBlocksPrefix prefix) >>= \case
            Left failure
                | rollback  -> failWithRollback failure blunds
                | otherwise ->
                      applyAMAP failure
                                   (over _Wrapped toList prefix)
                                   (null blunds)
            Right (undos, pModifier) -> do
                let newBlunds = OldestFirst $ getOldestFirst prefix `NE.zip`
                                              getOldestFirst undos
                lift $ applyBlocksUnsafe newBlunds (Just pModifier)
                case getOldestFirst suffix of
                    [] -> GS.getTip
                    (genesis:xs) -> do
                        rollingVerifyAndApply (toNewestFirst newBlunds : blunds) $
                            spanEpoch (OldestFirst (genesis:|xs))

-- | Apply definitely valid sequence of blocks. At this point we must
-- have verified all predicates regarding block (including txs and ssc
-- data checks). We also must have taken lock on block application
-- and ensured that chain is based on our tip. Blocks will be applied
-- per-epoch, calculating lrc when needed if flag is set.
applyBlocks
    :: forall ssc m.
       (MonadDBCore m, WorkMode ssc m, SscWorkersClass ssc)
    => Bool -> Maybe PollModifier -> OldestFirst NE (Blund ssc) -> m ()
applyBlocks calculateLrc pModifier blunds = do
    when (isLeft prefixHead && calculateLrc) $
        -- Hopefully this lrc check is never triggered -- because
        -- caller most definitely should have computed lrc to verify
        -- the sequence beforehand.
        lrcSingleShotNoLock (prefixHead ^. epochIndexL)
    applyBlocksUnsafe prefix pModifier
    case getOldestFirst suffix of
        []           -> pass
        (genesis:xs) -> applyBlocks calculateLrc pModifier (OldestFirst (genesis:|xs))
  where
    prefixHead = prefix ^. _Wrapped . _neHead . _1
    (prefix, suffix) = spanEpoch blunds
    -- this version is different from one in verifyAndApply subtly,
    -- but they can be merged with some struggle.
    spanEpoch (OldestFirst (b@((Left _),_):|xs)) = (OldestFirst $ b:|[], OldestFirst xs)
    spanEpoch x                                  = spanTail x
    spanTail = over _1 OldestFirst . over _2 OldestFirst .
               spanSafe ((==) `on` view (_1 . epochIndexL)) .
               getOldestFirst

-- | Rollbacks blocks. Head must be the current tip.
rollbackBlocks
    :: (WorkMode ssc m)
    => NewestFirst NE (Blund ssc) -> m (Maybe Text)
rollbackBlocks blunds = do
    tip <- GS.getTip
    let firstToRollback = blunds ^. _Wrapped . _neHead . _1 . headerHashG
    if tip /= firstToRollback
    then pure $ Just $ tipMismatchMsg "rollback" tip firstToRollback
    else rollbackBlocksUnsafe blunds $> Nothing

-- | Rollbacks some blocks and then applies some blocks.
applyWithRollback
    :: (MonadDBCore m, WorkMode ssc m, SscWorkersClass ssc)
    => NewestFirst NE (Blund ssc)  -- ^ Blocks to rollbck
    -> OldestFirst NE (Block ssc)  -- ^ Blocks to apply
    -> m (Either Text HeaderHash)
applyWithRollback toRollback toApply = reportingFatal version $ runExceptT $ do
    tip <- GS.getTip
    when (tip /= newestToRollback) $ do
        throwError (tipMismatchMsg "rollback in 'apply with rollback'" tip newestToRollback)
    lift $ rollbackBlocksUnsafe toRollback
    tipAfterRollback <- GS.getTip
    when (tipAfterRollback /= expectedTipApply) $ do
        applyBack
        throwError (tipMismatchMsg "apply in 'apply with rollback'" tip newestToRollback)
    lift (verifyAndApplyBlocks True toApply) >>= \case
        -- We didn't succeed to apply blocks, so will apply
        -- rollbacked back.
        Left err -> do
            applyBack
            throwError err
        Right tipHash  -> pure tipHash
  where
    reApply = toOldestFirst toRollback
    applyBack = lift $ applyBlocks True Nothing reApply
    expectedTipApply = toApply ^. _Wrapped . _neHead . prevBlockL
    newestToRollback = toRollback ^. _Wrapped . _neHead . _1 . headerHashG

----------------------------------------------------------------------------
-- GenesisBlock creation
----------------------------------------------------------------------------

-- | Create genesis block if necessary.
--
-- We create genesis block for current epoch when head of currently
-- known best chain is MainBlock corresponding to one of last
-- `slotSecurityParam` slots of (i - 1)-th epoch. Main check is that
-- epoch is `(last stored epoch + 1)`, but we also don't want to
-- create genesis block on top of blocks from previous epoch which are
-- not from last slotSecurityParam slots, because it's practically
-- impossible for them to be valid.
-- [CSL-481] We can do consider doing it though.
createGenesisBlock
    :: forall ssc m.
       WorkMode ssc m
    => EpochIndex -> m (Maybe (GenesisBlock ssc))
createGenesisBlock epoch = reportingFatal version $ do
    leadersOrErr <-
        try $
        lrcActionOnEpochReason epoch "there are no leaders" LrcDB.getLeaders
    case leadersOrErr of
        Left UnknownBlocksForLrc ->
            Nothing <$ logInfo "createGenesisBlock: not enough blocks for LRC"
        Left err -> throwM err
        Right leaders -> withBlkSemaphore (createGenesisBlockDo epoch leaders)

shouldCreateGenesisBlock :: EpochIndex -> EpochOrSlot -> Bool
-- Genesis block for 0-th epoch is hardcoded.
shouldCreateGenesisBlock 0 _ = False
shouldCreateGenesisBlock epoch headEpochOrSlot =
    doCheck $ epochOrSlot (`SlotId` 0) identity headEpochOrSlot
  where
    doCheck SlotId {..} =
        siEpoch == epoch - 1 && siSlot >= epochSlots - slotSecurityParam

createGenesisBlockDo
    :: forall ssc m.
       WorkMode ssc m
    => EpochIndex
    -> SlotLeaders
    -> HeaderHash
    -> m (Maybe (GenesisBlock ssc), HeaderHash)
createGenesisBlockDo epoch leaders tip = do
    let noHeaderMsg =
            "There is no header is DB corresponding to tip from semaphore"
    tipHeader <- maybeThrow (DBMalformed noHeaderMsg) =<< DB.getBlockHeader tip
    logDebug $ sformat msgTryingFmt epoch tipHeader
    createGenesisBlockFinally tipHeader
  where
    createGenesisBlockFinally tipHeader
        | shouldCreateGenesisBlock epoch (getEpochOrSlot tipHeader) = do
            let blk = mkGenesisBlock (Just tipHeader) epoch leaders
            let newTip = headerHash blk
            runExceptT (usVerifyBlocks False (one (toUpdateBlock (Left blk)))) >>= \case
                Left err -> reportFatalError $ pretty err
                Right (pModifier, usUndos) -> do
                    let undo = def {undoUS = usUndos ^. _Wrapped . _neHead}
                    applyBlocksUnsafe (one (Left blk, undo)) (Just pModifier) $>
                        (Just blk, newTip)
        | otherwise = (Nothing, tip) <$ logShouldNot
    logShouldNot =
        logDebug
            "After we took lock for genesis block creation, we noticed that we shouldn't create it"
    msgTryingFmt =
        "We are trying to create genesis block for " %ords %
        " epoch, our tip header is\n" %build

----------------------------------------------------------------------------
-- MainBlock creation
----------------------------------------------------------------------------

-- | Create a new main block on top of best chain if possible.
-- Block can be created if:
-- • we know genesis block for epoch from given SlotId
-- • last known block is not more than 'slotSecurityParam' blocks away from
-- given SlotId
createMainBlock
    :: forall ssc m.
       (WorkMode ssc m)
    => SlotId
    -> Maybe ProxySKEither
    -> m (Either Text (MainBlock ssc))
createMainBlock sId pSk =
    reportingFatal version $ withBlkSemaphore createMainBlockDo
  where
    msgFmt = "We are trying to create main block, our tip header is\n"%build
    createMainBlockDo tip = do
        tipHeader <- DB.getTipBlockHeader
        logInfo $ sformat msgFmt tipHeader
        canWrtUs <- usCanCreateBlock
        case (canCreateBlock sId tipHeader, canWrtUs) of
            (_, False) ->
                return (Left "this software can't create block", tip)
            (Nothing, True)  -> convertRes tip <$>
                runExceptT (createMainBlockFinish sId pSk tipHeader)
            (Just err, True) -> return (Left err, tip)
    convertRes oldTip (Left e) = (Left e, oldTip)
    convertRes _ (Right blk)   = (Right blk, headerHash blk)

canCreateBlock :: SlotId -> BlockHeader ssc -> Maybe Text
canCreateBlock sId tipHeader
    | sId > maxSlotId = Just "slot id is too big, we don't know recent block"
    | (EpochOrSlot $ Right sId) <= headSlot =
        Just "slot id is not greater than one from the tip block"
    | otherwise = Nothing
  where
    headSlot = getEpochOrSlot tipHeader
    addSafe si =
        si {siSlot = min (epochSlots - 1) (siSlot si + slotSecurityParam)}
    maxSlotId = addSafe $ epochOrSlot (`SlotId` 0) identity headSlot

-- Create main block and apply it, if block passed checks,
-- otherwise clear mem pools and try again.
-- Returns valid block or fail.
-- Here we assume that blkSemaphore has been taken.
createMainBlockFinish
    :: forall ssc m.
       (WorkMode ssc m)
    => SlotId
    -> Maybe ProxySKEither
    -> BlockHeader ssc
    -> ExceptT Text m (MainBlock ssc)
createMainBlockFinish slotId pSk prevHeader = do
    unchecked@(uncheckedBlock, _, _) <- createBlundFromMemPool
    (block, undo, pModifier) <-
        verifyCreatedBlock uncheckedBlock >>=
        either fallbackCreateBlock (const $ pure unchecked)
    logDebug "Created main block/undos, applying"
    lift $ block <$ applyBlocksUnsafe (one (Right block, undo)) (Just pModifier)
  where
    createBlundFromMemPool :: ExceptT Text m (MainBlock ssc, Undo, PollModifier)
    createBlundFromMemPool = do
        -- Get MemPool
        (localTxs, txUndo) <- getLocalTxsNUndo
        sscData <- sscGetLocalPayload @ssc slotId
        usPayload <- note onNoUS =<< lift (usPreparePayload slotId)
        (localPSKs, pskUndo) <- lift getProxyMempool
        -- Create block
        let convertTx (txId, txAux) = WithHash (taTx txAux) txId
        sortedTxs <- maybe onBrokenTopo pure $ topsortTxs convertTx localTxs
        sk <- Ether.asks' npSecretKey
        -- 50 bytes is substracted to account for different unexpected
        -- overhead.  You can see that in bitcoin blocks are 1-2kB less
        -- than limit. So i guess it's fine in general.
        sizeLimit <-
            fromIntegral . toBytes . (\x -> bool 0 (x - 100) (x > 100)) <$> UDB.getMaxBlockSize
        block <- createMainBlockPure
            sizeLimit prevHeader (map snd sortedTxs) pSk
            slotId localPSKs sscData usPayload sk
        lift $ logInfo $ "Created main block of size: " <> show (length $ Bi.encode block)
        -- Create undo
        (pModifier, verUndo) <-
            runExceptT (usVerifyBlocks False (one (toUpdateBlock (Right block)))) >>=
            either (const $ throwError "Couldn't get pModifier while creating MainBlock") pure
        undo <- Undo <$> (reverse <$> foldM (prependToUndo txUndo) [] sortedTxs)
                     <*> pure pskUndo
                     <*> pure (verUndo ^. _Wrapped . _neHead)
        () <- (undo `deepseq` block) `deepseq` pure ()
        pure (block, undo, pModifier)
    onBrokenTopo = throwError "Topology of local transactions is broken!"
    onAbsentUndo = throwError "Undo for tx from local transactions not found"
    onNoUS = "can't obtain US payload to create block"
    prependToUndo txUndo undos tx =
        case (:undos) <$> HM.lookup (fst tx) txUndo of
            Just res -> pure res
            Nothing  -> onAbsentUndo
    verifyCreatedBlock :: MainBlock ssc -> ExceptT Text m (Either Text ())
    verifyCreatedBlock block = lift $ void <$> verifyBlocksPrefix (one (Right block))
    clearMempools = do
        clearTxpMemPool
        sscResetLocal
        clearUSMemPool
        clearProxyMemPool
    fallbackCreateBlock :: Text -> ExceptT Text m (MainBlock ssc, Undo, PollModifier)
    fallbackCreateBlock er = do
        logError $ sformat ("We've created bad main block: "%stext) er
        lift $ reportMisbehaviourMasked version $
            sformat ("We've created bad main block: "%build) er
        logDebug $ "Creating empty block"
        clearMempools
        emptyBlund@(emptyBlock, _, _) <- createBlundFromMemPool
        verifyCreatedBlock emptyBlock >>=
            either (assertionFailed . sformat ("We couldn't create even block with empty payload: "%stext))
            (const $ pure emptyBlund)

createMainBlockPure
    :: forall m ssc .
       (MonadError Text m, SscHelpersClass ssc)
    => Byte                   -- ^ Block size limit (real max.value)
    -> BlockHeader ssc
    -> [TxAux]
    -> Maybe ProxySKEither
    -> SlotId
    -> [ProxySKHeavy]
    -> SscPayload ssc
    -> UpdatePayload
    -> SecretKey
    -> m (MainBlock ssc)
createMainBlockPure limit prevHeader txs pSk sId psks sscData usPayload sk =
    flip evalStateT limit $ do
        -- default ssc to put in case we won't fit a normal one
        let defSsc = (sscDefaultPayload @ssc (siSlot sId) :: SscPayload ssc)

        -- account for block header and serialization overhead, etc;
        let musthaveBody = Types.MainBody
                (fromMaybe (error "createMainBlockPure: impossible") $ mkTxPayload mempty)
                defSsc [] def
        musthaveBlock <-
            either throwError pure $
            mkMainBlock (Just prevHeader) sId sk pSk musthaveBody extraH extraB
        let mhbSize = length $ Bi.encode musthaveBlock
        when (mhbSize > fromIntegral limit) $ throwError $
            "Musthave block size is more than limit: " <> show mhbSize
        identity -= biSize musthaveBlock

        -- include ssc data limited with max half of block space if it's possible
        sscPayload <- ifM (uses identity (<= biSize defSsc)) (pure defSsc) $ do
            halfLeft <- uses identity (`div` 2)
            -- halfLeft > 0, otherwize sscStripPayload may fail
            let sscPayload = sscStripPayload @ssc halfLeft sscData
            flip (maybe $ pure defSsc) sscPayload $ \sscP -> do
                -- we subtract size of empty map because it's
                -- already included in musthaveBlock
                identity -= (biSize sscP - biSize defSsc)
                pure sscP

        -- include delegation certificates and US payload
        let prioritizeUS = even (flattenSlotId sId)
        (psks', usPayload') <-
            if prioritizeUS then do
                usPayload' <- includeUSPayload
                psks' <- takeSome psks
                return (psks', usPayload')
            else do
                psks' <- takeSome psks
                usPayload' <- includeUSPayload
                return (psks', usPayload')
        -- include transactions
        txs' <- takeSome txs
        -- return the resulting block
        txPayload <- either throwError pure $ mkTxPayload txs'
        let body = Types.MainBody txPayload sscPayload psks' usPayload'
        let finalBlock = mkMainBlock (Just prevHeader) sId sk pSk body extraH extraB
        either (\s -> throwError $ "Couldn't create block: " <> s) pure finalBlock
  where
    -- take from a list until the limit is exhausted or the list ends
    takeSome lst = do
        let go lim [] = (lim, [])
            go lim (x:xs) =
                let len = fromIntegral $ length (Bi.encode x)
                in if len > lim
                     then (lim, [])
                     else over _2 (x:) $ go (lim - len) xs
        (lim', pref) <- go <$> use identity <*> pure lst
        identity .= lim'
        return pref
    -- include UpdatePayload if we have space for it (not very precise
    -- because we have already counted empty payload but whatever)
    includeUSPayload = do
        lim <- use identity
        let len = fromIntegral $ length (Bi.encode usPayload)
        if len <= lim
            then (identity -= len) >> return usPayload
            else return def
    -- other stuff
    extraB = MainExtraBodyData (mkAttributes ())
    extraH =
        MainExtraHeaderData
            lastKnownBlockVersion
            curSoftwareVersion
            (mkAttributes ())<|MERGE_RESOLUTION|>--- conflicted
+++ resolved
@@ -86,12 +86,8 @@
                                              SscWorkersClass (..))
 import           Pos.Ssc.Extra              (sscGetLocalPayload, sscResetLocal,
                                              sscVerifyBlocks)
-<<<<<<< HEAD
-import           Pos.Txp.Core               (TxAux, TxPayload, mkTxPayload, topsortTxs)
-=======
-import           Pos.Txp.Core               (TxAux (..), TxId, TxPayload, mkTxPayload,
+import           Pos.Txp.Core               (TxAux (..), TxPayload, mkTxPayload,
                                              topsortTxs)
->>>>>>> 5e91f0ce
 import           Pos.Txp.MemState           (clearTxpMemPool, getLocalTxsNUndo)
 import           Pos.Txp.Settings           (TxpBlock, TxpGlobalSettings (..))
 import           Pos.Types                  (Block, BlockHeader, EpochOrSlot (..),
