--- conflicted
+++ resolved
@@ -19,22 +19,12 @@
 import           Control.Lens               (mapped, (?~))
 import           Data.Aeson                 (encode)
 import qualified Data.ByteString.Lazy.Char8 as BSL8
-<<<<<<< HEAD
-import           Data.Swagger               (Swagger, SwaggerType (SwaggerString),
+import           Data.Swagger               (NamedSchema (..), Swagger, SwaggerType (..),
                                              ToParamSchema (..), ToSchema (..),
-                                             declareNamedSchema, defaultSchemaOptions,
-                                             description, format,
+                                             declareNamedSchema, declareSchemaRef,
+                                             defaultSchemaOptions, description, format,
                                              genericDeclareNamedSchema, host, info, name,
-                                             title, type_, version)
-=======
-import           Data.Swagger               (NamedSchema (..), Swagger,
-                                             SwaggerType (SwaggerObject), ToParamSchema,
-                                             ToSchema (..), declareNamedSchema,
-                                             declareSchemaRef, defaultSchemaOptions,
-                                             description, genericDeclareNamedSchema, host,
-                                             info, name, properties, required, title,
-                                             type_, version)
->>>>>>> cb22368b
+                                             properties, required, title, type_, version)
 import           Data.Typeable              (Typeable, typeRep)
 import           Data.Version               (showVersion)
 import           Servant                    ((:>))
@@ -45,24 +35,16 @@
 import           Pos.Types                  (ApplicationName, BlockVersion,
                                              ChainDifficulty, Coin, SoftwareVersion)
 import           Pos.Util.BackupPhrase      (BackupPhrase)
-<<<<<<< HEAD
 import           Pos.Wallet.Web             (Acc, CAccount, CAccountAddress, CAddress,
-                                             CCurrency, CHash, CInitialized, CPassPhrase,
-                                             CProfile, CTType, CTx, CTxId, CTxMeta,
-                                             CUpdateInfo, CWallet, CWalletAddress,
-                                             CWalletAssurance, CWalletInit, CWalletMeta,
-                                             CWalletRedeem, CWalletSet, CWalletSetInit,
-                                             CWalletSetMeta, CWalletType, SyncProgress,
-                                             WS, WalletError, walletApi)
-=======
-import           Pos.Wallet.Web             (CAddress, CCoin, CCurrency,
-                                             CElectronCrashReport, CHash, CInitialized,
-                                             CPassPhrase, CPostVendWalletRedeem, CProfile,
-                                             CTType, CTx, CTxId, CTxMeta, CUpdateInfo,
-                                             CWallet, CWalletAssurance, CWalletInit,
-                                             CWalletMeta, CWalletRedeem, CWalletType,
-                                             SyncProgress, WalletError, walletApi)
->>>>>>> cb22368b
+                                             CCoin, CCurrency, CElectronCrashReport,
+                                             CHash, CInitialized, CPassPhrase,
+                                             CPostVendWalletRedeem, CProfile, CTType, CTx,
+                                             CTxId, CTxMeta, CUpdateInfo, CWallet,
+                                             CWalletAddress, CWalletAssurance,
+                                             CWalletInit, CWalletMeta, CWalletRedeem,
+                                             CWalletSet, CWalletSetInit, CWalletSetMeta,
+                                             CWalletType, SyncProgress, WS, WalletError,
+                                             walletApi)
 
 main :: IO ()
 main = do
@@ -128,15 +110,11 @@
 instance ToSchema      CWalletSetInit
 instance ToSchema      CWalletType
 instance ToSchema      CWalletRedeem
-<<<<<<< HEAD
 instance ToSchema      CWalletSet
 instance ToSchema      CWallet
 instance ToSchema      CAccount
-=======
 instance ToSchema      CPostVendWalletRedeem
-instance ToSchema      CWallet
 instance ToSchema      CCoin
->>>>>>> cb22368b
 instance ToSchema      CInitialized
 instance ToSchema      CElectronCrashReport
 instance ToSchema      CUpdateInfo
