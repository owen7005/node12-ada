resolver: lts-9.1

flags:
  ether:
    disable-tup-instances: true

extra-package-dbs: []

# networking → [util, binary] → crypto → core → db → [lrc, infra] → [ssc, txp, update, delegation] → block → lib → ...
# Then we have two branches:
# ... → client → generator → [auxx, explorer, wallet] → wallet-new
# ... → [node, tools]
packages:
- networking
- binary
- util
- crypto
- core
- db
- lrc
- infra
- ssc
- txp
- update
- delegation
- block
- lib
- generator
- client
- auxx
- explorer
- node
- tools
- wallet
- wallet-new # The new (unreleased) version of the wallet

- location:
    git: https://github.com/well-typed/cborg
    # Has support for canonical cbor
    commit: 3d274c14ca3077c3a081ba7ad57c5182da65c8c1
  subdirs:
  - cborg
  extra-dep: true
- location:
    git: https://github.com/serokell/time-units.git
    commit: 6c3747c1ac794f952de996dd7ba8a2f6d63bf132
  extra-dep: true
- location:
    git: https://github.com/serokell/acid-state.git
    commit: 9a8af2440d655e14b802639b0b363be2ffb5a32a
  extra-dep: true
- location:
    git: https://github.com/serokell/kademlia.git
    commit: 7120bb4d28e708acd52dfd61d3dca7914fac7d7f # master
  extra-dep: true
- location:
    git: https://github.com/input-output-hk/plutus-prototype
    commit: d4aa461fc69fc6957aab46b41a670c2144aefb77
  extra-dep: true
- location:
    git: https://github.com/thoughtpolice/hs-ed25519
    # We're waiting on next release
    commit: da4247b5b3420120e20451e6a252e2a2ca15b43c
  extra-dep: true
<<<<<<< HEAD
- location:
    git: https://github.com/input-output-hk/cardano-report-server.git
    commit: 19fd5ddf24dab731375a156ce38dcfce4319d1e4 # master 0.4.9
=======
- location: 
    git: https://github.com/input-output-hk/cardano-report-server.git 
    commit: 81eea7361a75923f9402fcb7840fb36722dbf88e # master 0.4.10
>>>>>>> aed0d925
  extra-dep: true
# These three are needed for cardano-sl-networking
- location:
    git: https://github.com/serokell/network-transport-tcp
    commit: 3d56652123bd296dc759cd31947eb2a17924e68a # csl-0.6.0
  extra-dep: true
- location:
    git: https://github.com/serokell/network-transport
    commit: 018a50b9042c2115c3ec9c9fd5ca5f28737dd29c
  extra-dep: true
- location:
      git: https://github.com/avieth/network-transport-inmemory
      commit: 5d8ff2b07b9df35cf61329a3d975e2c8cf95c12a
  extra-dep: true
- location:
    git: https://github.com/input-output-hk/cardano-crypto
    commit: 287cc575fafe86af9d24af9d012c47f9d3f04da0
  extra-dep: true
- location:
    git: https://github.com/haskell-crypto/cryptonite
    commit: 41d610fb18e2924d7aa704c37798e1c197557f3e
  extra-dep: true
# Required for explorer
- location:
    git: https://github.com/serokell/engine.io.git
    commit: a594e402fd450f11ad60d09ddbd93db500000632
  extra-dep: true
  subdirs:
    - socket-io
    - engine-io
    - engine-io-wai

# Version of "dns" with proper Windows & Unix multiple-nameservers support
- location:
    git: https://github.com/kazu-yamamoto/dns.git
    commit: b106470f0a93672af22cbc7ed6564b53c0f249ed
  extra-dep: true

- location:
    git: https://github.com/well-typed/canonical-json.git
    commit: 2d261bb971bada1893753b503452d9e6e217bc4a
  extra-dep: true

- location:
    git: https://github.com/input-output-hk/rocksdb-haskell-ng.git
    commit: 49f501a082d745f3b880677220a29cafaa181452
  extra-dep: true

# I don't think making a PR to servant is a good idea at this point
- location:
    git: https://github.com/serokell/servant.git
    commit: 5db013cc36894afdff9e748dbc1c05947c54df3d
  extra-dep: true
  subdirs:
    - servant-server
- location:
    git: https://github.com/serokell/servant-multipart.git
    commit: e7de56b5f7c39f8dc473f1bbaf534bb7affc3cf4
  extra-dep: true
- location:
    git: https://github.com/serokell/log-warper.git
    commit: 7f95c6990ef93a289678755cb1db71c2a4ecdfb5
  extra-dep: true

nix:
  shell-file: shell.nix

extra-deps:
- ekg-core-0.1.1.3                # https://github.com/tibbe/ekg-core/pull/21
- transformers-0.5.5.0            # https://hub.darcs.net/ross/transformers/issue/33#comment-20171004T152940
- universum-0.9.0
- serokell-util-0.5.2
- pvss-0.2.0
- base58-bytestring-0.1.0
- concurrent-extra-0.7.0.10       # not yet on Stackage
# - purescript-bridge-0.8.0.1
- directory-1.3.1.0               # https://github.com/malcolmwallace/cpphs/issues/8
- servant-0.12
- servant-client-0.12
- servant-client-core-0.12
- servant-docs-0.11.1             # needed for servant-0.12
- servant-swagger-1.1.4           # needed for servant-0.12
- servant-swagger-ui-0.2.4.3.4.0  # needed for servant-0.12
- servant-blaze-0.7.1             # needed for servant-0.12
- servant-quickcheck-0.0.4
- ether-0.5.1.0
- pipes-interleave-1.1.1
- generic-arbitrary-0.1.0
- happy-1.19.5                    # https://github.com/commercialhaskell/stack/issues/3151
- entropy-0.3.7                   # https://github.com/commercialhaskell/stack/issues/3151
- fmt-0.5.0.0
- systemd-1.1.2
- tabl-1.0.3
# ekg-statsd version without the unnecessary diffing optimisation
- ekg-statsd-0.2.2.0
# https://github.com/fpco/lts-haskell/issues/70
- fgl-5.5.3.1
- megaparsec-6.2.0
- parser-combinators-0.2.0
- loc-0.1.3.1
- lens-sop-0.2.0.2
- json-sop-0.2.0.3
- servant-generic-0.1.0.1
# See CSL-2231
- conduit-1.3.0
- conduit-extra-1.3.0
- mono-traversable-1.0.8.1
- resourcet-1.2.0
- yaml-0.8.28
- lzma-0.0.0.3
- lzma-clib-5.2.2
- wai-extra-3.0.22.0
- typed-process-0.2.1.0
- unliftio-0.2.4.0
- unliftio-core-0.1.1.0
- http-conduit-2.3.0
- simple-sendfile-0.2.27
- basement-0.0.6
- foundation-0.0.19
- memory-0.14.14
- criterion-1.3.0.0
- gauge-0.2.1
- statistics-0.14.0.2
- validation-0.6.1
- swagger2-2.2.1

# This is for CI to pass --fast to all dependencies
apply-ghc-options: everything

# If you find it too restrictive, you can use `scripts/build/cardano-sl.sh' script
ghc-options:
  cardano-sl-util:       -Werror
  cardano-sl-core:       -Werror
  cardano-sl-db:         -Werror
  cardano-sl-ssc:        -Werror
  cardano-sl-infra:      -Werror
  cardano-sl-lrc:        -Werror
  cardano-sl-update:     -Werror
  cardano-sl-txp:        -Werror
  cardano-sl-delegation: -Werror
  cardano-sl-block:      -Werror
  cardano-sl:            -Werror
  cardano-sl-client:     -Werror
  cardano-sl-generator:  -Werror
  cardano-sl-tools:      -Werror
  cardano-sl-auxx:       -Werror
  cardano-sl-wallet:     -Werror
  cardano-sl-explorer:   -Werror
  cardano-sl-node:       -Werror
  cardano-sl-wallet-new: -Werror

# The 'swagger2' has a broken Haddock with GHC 8.0. We can remove this flag
# when we have upgraded to GHC >= 8.2
build:
  haddock-hyperlink-source: false<|MERGE_RESOLUTION|>--- conflicted
+++ resolved
@@ -62,15 +62,9 @@
     # We're waiting on next release
     commit: da4247b5b3420120e20451e6a252e2a2ca15b43c
   extra-dep: true
-<<<<<<< HEAD
 - location:
     git: https://github.com/input-output-hk/cardano-report-server.git
-    commit: 19fd5ddf24dab731375a156ce38dcfce4319d1e4 # master 0.4.9
-=======
-- location: 
-    git: https://github.com/input-output-hk/cardano-report-server.git 
     commit: 81eea7361a75923f9402fcb7840fb36722dbf88e # master 0.4.10
->>>>>>> aed0d925
   extra-dep: true
 # These three are needed for cardano-sl-networking
 - location:
