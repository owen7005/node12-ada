--- conflicted
+++ resolved
@@ -6,30 +6,6 @@
 
 import           Pos.Communication   (OutSpecs, WorkerSpec)
 import           Pos.Util            (mconcatPair)
-<<<<<<< HEAD
-import           Pos.WorkMode.Class  (WorkMode)
-
-#ifdef WITH_WALLET
-import           Data.Tagged         (Tagged (..))
-import           Data.Time.Units     (Second, convertUnit)
-import           Formatting          (build, int, sformat, shown, (%))
-import           Mockable            (delay)
-import           Serokell.Util       (listJson)
-import           System.Wlog         (logDebug, logInfo, logWarning)
-
-import           Pos.Communication   (Conversation (..), ConversationActions (..),
-                                      DataMsg (..), InvMsg (..), InvOrData,
-                                      InvReqDataParams (..), MempoolMsg (..), NodeId,
-                                      ReqMsg (..), SendActions, TxMsgContents, convH,
-                                      expectData, handleDataDo, handleInvDo, recvLimited,
-                                      toOutSpecs, withConnectionTo, worker)
-import           Pos.Discovery.Class (getPeers)
-import           Pos.Slotting        (getNextEpochSlotDuration)
-import           Pos.Txp.Core        (TxId)
-import           Pos.Txp.Network     (txInvReqDataParams)
-#endif
-=======
->>>>>>> 2e861e1f
 
 -- | All workers specific to transaction processing.
 txpWorkers
@@ -37,131 +13,4 @@
 txpWorkers =
     merge $ []
   where
-<<<<<<< HEAD
-    merge = mconcatPair . map (first pure)
-
-#if defined(WITH_WALLET)
-
--- | When we're behind NAT, other nodes can't send data to us and thus we
--- won't get transactions that are broadcast through the network – we have to
--- reach out to other nodes by ourselves.
---
--- This worker just triggers every @max (slotDur / 4) 5@ seconds and asks for
--- tx mempool.
-queryTxsWorker
-    :: (WorkMode ssc ctx m, SscWorkersClass ssc)
-    => (WorkerSpec m, OutSpecs)
-queryTxsWorker = worker queryTxsSpec $ \sendActions -> do
-    slotDur <- getNextEpochSlotDuration
-    nodesRef <- liftIO . newIORef . toList =<< getPeers
-    let delayInterval = max (slotDur `div` 4) (convertUnit (5 :: Second))
-        action = forever $ do
-            -- If we ran out of nodes to query, refresh the list
-            whenM (null <$> liftIO (readIORef nodesRef)) $
-                liftIO . writeIORef nodesRef . toList =<< getPeers
-            -- If we managed to get any nodes (or if the list wasn't empty in
-            -- the first place), we ask the first node for the tx mempool.
-            liftIO (readIORef nodesRef) >>= \case
-                []          -> return ()
-                (node:rest) -> do
-                    liftIO $ writeIORef nodesRef rest
-                    txs <- getTxMempoolInvs sendActions node
-                    requestTxs sendActions node txs
-            delay $ delayInterval
-        handler (e :: SomeException) = do
-            logWarning $ "Exception arised in queryTxsWorker: " <> show e
-            delay $ delayInterval * 2
-            action `catch` handler
-    action `catch` handler
-
-type TxIdT = Tagged TxMsgContents TxId
-
--- | A specification of how 'queryTxsWorker' will do communication:
---
---     * It will send a MempoolMsg
---
---     * It will receive some InvOrData messages (containing transactions
---       from the mempool)
-queryTxsSpec :: OutSpecs
-queryTxsSpec =
-    toOutSpecs
-        [ -- used by 'getTxMempoolInvs'
-          convH (Proxy @(MempoolMsg TxMsgContents))
-                (Proxy @(InvMsg TxIdT))
-          -- used by 'requestTxs'
-        , convH (Proxy @(ReqMsg TxIdT))
-                (Proxy @(InvOrData TxIdT TxMsgContents))
-        ]
-
--- | Send a MempoolMsg to a node and receive incoming 'InvMsg's with
--- transaction IDs.
-getTxMempoolInvs
-    :: WorkMode ssc ctx m
-    => SendActions m -> NodeId -> m [TxId]
-getTxMempoolInvs sendActions node = do
-    logInfo ("Querying tx mempool from node " <> show node)
-    withConnectionTo sendActions node $ \_ -> pure $ Conversation $
-      \(conv :: (ConversationActions
-                                (MempoolMsg TxMsgContents)
-                                (InvMsg TxIdT)
-                                m)
-      ) -> do
-          send conv MempoolMsg
-          let getInvs = do
-                inv' <- recvLimited conv
-                case inv' of
-                    Nothing -> return []
-                    Just (InvMsg{..}) -> do
-                        useful <-
-                          case txInvReqDataParams of
-                            InvReqDataParams {..} ->
-                                handleInvDo handleInv imKey
-                        case useful of
-                            Nothing           -> getInvs
-                            Just (Tagged key) -> (key:) <$> getInvs
-          getInvs
-
--- | Request several transactions.
-requestTxs
-    :: WorkMode ssc ctx m
-    => SendActions m -> NodeId -> [TxId] -> m ()
-requestTxs sendActions node txIds = do
-    logInfo $ sformat
-        ("Requesting "%int%" txs from node "%shown)
-        (length txIds) node
-    logDebug $ sformat
-        ("First 5 (or less) transactions: "%listJson)
-        (take 5 txIds)
-    withConnectionTo sendActions node $ \_ -> pure $ Conversation $
-     \(conv :: (ConversationActions
-                                (ReqMsg TxIdT)
-                                (InvOrData TxIdT TxMsgContents)
-                                m)
-      ) -> do
-          let getTx id = do
-                  logDebug $ sformat ("Requesting transaction "%build) id
-                  send conv $ ReqMsg id
-                  dt' <- recvLimited conv
-                  case dt' of
-                      Nothing -> error "didn't get an answer to Req"
-                      Just x  -> flip expectData x $
-                        \(DataMsg dmContents) ->
-                          case txInvReqDataParams of
-                            InvReqDataParams {..} ->
-                                handleDataDo contentsToKey handleData dmContents
-          for_ txIds $ \(Tagged -> id) ->
-              getTx id `catch` handler id
-    logInfo $ sformat
-        ("Finished requesting txs from node "%shown)
-        node
-  where
-    handler id (e :: SomeException) = do
-        logWarning $ sformat
-            ("Couldn't get transaction with id "%build%" "%
-             "from node "%build%": "%shown)
-            id node e
-
-#endif
-=======
-    merge = mconcatPair . map (first pure)
->>>>>>> 2e861e1f
+    merge = mconcatPair . map (first pure)