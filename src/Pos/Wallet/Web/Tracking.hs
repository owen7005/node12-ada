--- conflicted
+++ resolved
@@ -304,13 +304,8 @@
 
         computeAccModifier :: BlockHeader ssc -> m CAccModifier
         computeAccModifier wHeader = do
-<<<<<<< HEAD
             allAddresses <- getWalletAddrMetas Ever wAddr
-            logDebug $
-=======
-            allAddresses <- getWalletAddrMetasDB Ever wAddr
             logInfo $
->>>>>>> adc5f66b
                 sformat ("Wallet "%build%" header: "%build%", current tip header: "%build)
                 wAddr wHeader gstateH
             if | diff gstateH > diff wHeader -> do
