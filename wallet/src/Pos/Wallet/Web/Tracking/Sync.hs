--- conflicted
+++ resolved
@@ -50,7 +50,8 @@
 import           Pos.Block.Core                   (BlockHeader, getBlockHeader,
                                                    mainBlockTxPayload)
 import           Pos.Block.Types                  (Blund, undoTx)
-import           Pos.Client.Txp.History           (TxHistoryEntry (..), txHistoryListToMap)
+import           Pos.Client.Txp.History           (TxHistoryEntry (..),
+                                                   txHistoryListToMap)
 import           Pos.Core                         (Address (..), BlockHeaderStub,
                                                    ChainDifficulty, HasConfiguration,
                                                    HasDifficulty (..), HeaderHash,
@@ -87,13 +88,9 @@
 
 import           Pos.Wallet.SscType               (WalletSscType)
 import           Pos.Wallet.Web.Account           (MonadKeySearch (..))
-<<<<<<< HEAD
-import           Pos.Wallet.Web.ClientTypes       (Addr, CId, CWAddressMeta (..), Wal,
-=======
 import           Pos.Wallet.Web.ClientTypes       (Addr, CId, CTxMeta (..),
-                                                   CWAddressMeta (..), Wal, addressToCId,
->>>>>>> 824b2303
-                                                   encToCId, isTxLocalAddress)
+                                                   CWAddressMeta (..), Wal, encToCId,
+                                                   isTxLocalAddress)
 import           Pos.Wallet.Web.Error.Types       (WalletError (..))
 import           Pos.Wallet.Web.Pending.Types     (PtxBlockInfo, PtxCondition (PtxApplying, PtxInNewestBlocks))
 import           Pos.Wallet.Web.State             (AddressLookupMode (..),
