{-# LANGUAGE ApplicativeDo #-}

-- | Module for commands parsing.

module Command.Parser
       ( parseCommand
       ) where

import           Universum

import           Data.Default           (def)
import           Data.Time.Units        (convertUnit)
import           Serokell.Util          (sec)

import           Data.ByteString.Base58 (bitcoinAlphabet, decodeBase58)
import qualified Data.List.NonEmpty     as NE
import qualified Data.Map               as Map
import qualified Data.Text              as Text
import           Prelude                (read)
import           Serokell.Util.Parse    (parseIntegralSafe)
import           Text.Parsec            (many1, parse, parserFail, try, (<?>))
import           Text.Parsec.Char       (alphaNum, anyChar, digit, noneOf, space, spaces,
                                         string)
import           Text.Parsec.Combinator (eof, manyTill)
import           Text.Parsec.Text       (Parser)

import           Pos.Binary             (decodeFull)
import           Pos.Client.CLI         (stakeholderIdParser)
import           Pos.Core.Version       (parseBlockVersion, parseSoftwareVersion)
import           Pos.Crypto             (AbstractHash, HashAlgorithm, PublicKey,
                                         decodeAbstractHash)
import           Pos.Txp                (TxOut (..))
import           Pos.Types              (AddrStakeDistribution (..), Address, Coin,
                                         CoinPortion, decodeTextAddress, mkCoin,
                                         mkMultiKeyDistr, unsafeCoinPortionFromDouble)
import           Pos.Update             (BlockVersionModifier (..), SystemTag,
                                         mkSystemTag)
import           Pos.Util.Util          (eitherToFail)

import           Command.Types          (Command (..), ProposeUpdateParams (..),
                                         ProposeUpdateSystem (..), SendMode (..),
                                         SendToAllGenesisParams (..))


lexeme :: Parser a -> Parser a
lexeme p = spaces *> p >>= \x -> spaces $> x

text :: String -> Parser Text
text = lexeme . fmap toText . string

anyText :: Parser Text
anyText = lexeme $ fmap toText $ manyTill anyChar (void (try space) <|> try eof)

filePath :: Parser FilePath
filePath = lexeme (many1 nonSpace)
  where
    nonSpace = noneOf [' ']

address :: Parser Address
address = lexeme $ do
    str <- many1 alphaNum
    case decodeTextAddress (toText str) of
        Left err -> fail (toString err)
        Right x  -> return x

num :: Num a => Parser a
num = lexeme $ fromInteger . read <$> many1 digit

numOrN1 :: Num a => Parser a
numOrN1 = lexeme $ fromInteger . read <$> (string "-1" <|> many1 digit)

coin :: Parser Coin
coin = mkCoin <$> num

txout :: Parser TxOut
txout = TxOut <$> address <*> coin

hash :: (HashAlgorithm algo, Typeable a) => Parser (AbstractHash algo a)
hash = eitherToFail . decodeAbstractHash =<< lexeme (toText <$> many1 alphaNum)

switch :: Parser Bool
switch = lexeme $ positive $> True <|>
                  negative $> False
  where
    positive = text "+" <|> text "y" <|> text "yes"
    negative = text "-" <|> text "n" <|> text "no"

balance :: Parser Command
balance = Balance <$> address

base58PkParser :: Parser PublicKey
base58PkParser = do
    token <- some $ noneOf " "
    bs <- maybe (fail "Incorrect base58") pure $
        decodeBase58 bitcoinAlphabet (encodeUtf8 $ toText token)
    eitherToFail (decodeFull bs)

dumpFlag :: Parser Bool
dumpFlag = (True <$ lexeme (try $ string "dump")) <|> pure False

delegateL, delegateH :: Parser Command
delegateL =
    DelegateLight <$> num <*> base58PkParser <*> num <*> optional num
delegateH =
    DelegateHeavy <$> num <*> base58PkParser <*> num <*> dumpFlag

addKeyFromPool, addKeyFromFile :: Parser Command
addKeyFromPool = AddKeyFromPool <$> num
addKeyFromFile = AddKeyFromFile <$> filePath

send :: Parser Command
send = Send <$> numOrN1 <*> (NE.fromList <$> many1 txout)

sendMode :: Parser SendMode
sendMode = lexeme $ text "neighbours" $> SendNeighbours
                <|> text "round-robin" $> SendRoundRobin
                <|> text "send-random" $> SendRandom

sendToAllGenesisParams :: Parser SendToAllGenesisParams
sendToAllGenesisParams =
    SendToAllGenesisParams <$> num <*> num <*> num <*> sendMode <*> filePath

sendToAllGenesis :: Parser Command
sendToAllGenesis = SendToAllGenesis <$> sendToAllGenesisParams

vote :: Parser Command
vote = Vote <$> num <*> switch <*> hash

proposeUpdateParams :: Parser ProposeUpdateParams
proposeUpdateParams =
    ProposeUpdateParams <$>
    num <*>
    lexeme parseBlockVersion <*>
    lexeme parseSoftwareVersion <*>
    parseBvm <*>
    many1 parseProposeUpdateSystem
  where
    parseBvm = do
        updScriptVersion <- parseIntegralSafe
        updSlotDurationSec <- parseIntegralSafe
        updMaxBlockSize <- parseIntegralSafe
        return def
            { bvmScriptVersion = Just updScriptVersion
            , bvmSlotDuration  = Just $ convertUnit (sec updSlotDurationSec)
            , bvmMaxBlockSize  = Just updMaxBlockSize
            }

proposeUpdate :: Parser Command
proposeUpdate = ProposeUpdate <$> proposeUpdateParams

<<<<<<< HEAD
proposeUnlockStakeEpochParams :: Parser ProposeUpdateParams
proposeUnlockStakeEpochParams =
    ProposeUpdateParams <$>
    num <*>
    lexeme parseBlockVersion <*>
    lexeme parseSoftwareVersion <*>
    parseBvm <*>
    pure []
  where
    parseBvm = do
        updUnlockStakeEpoch <- num
        return $ def { bvmUnlockStakeEpoch = Just updUnlockStakeEpoch }

proposeUnlockStakeEpoch :: Parser Command
proposeUnlockStakeEpoch = ProposeUpdate <$> proposeUnlockStakeEpochParams
=======
hashInstaller :: Parser Command
hashInstaller = HashInstaller <$> filePath
>>>>>>> 2da709ba

coinPortionP :: Parser CoinPortion
coinPortionP = do
    (token, modifier) <- anyText <&> \s -> case Text.stripSuffix "%" s of
        Nothing -> (s, identity)
        Just s' -> (s', (/100))
    case readMaybe @Double (toString token) of
        Just (modifier -> a) | a >= 0, a <= 1 -> return $ unsafeCoinPortionFromDouble a
        _                    -> fail "Expected a coin portion"

addrStakeDistrP :: Parser AddrStakeDistribution
addrStakeDistrP =
    BootstrapEraDistr <$ text "boot" <|>
    multiKeyDistrP
  where
    multiKeyDistrP = do
        parts <- many1 ((,) <$> stakeholderIdParser <* text ":" <*> coinPortionP)
        case parts of
            [(sId, coinPortion)] | coinPortion == maxBound -> return $ SingleKeyDistr sId
            _ -> eitherToFail $ mkMultiKeyDistr (Map.fromList parts)

addrDistrP :: Parser Command
addrDistrP = AddrDistr <$> lexeme base58PkParser <*> lexeme addrStakeDistrP

rollbackP :: Parser Command
rollbackP = Rollback <$> num <*> filePath

sendTxsFromFileP :: Parser Command
sendTxsFromFileP = SendTxsFromFile <$> filePath

parseProposeUpdateSystem :: Parser ProposeUpdateSystem
parseProposeUpdateSystem =
    ProposeUpdateSystem <$>
    lexeme parseSystemTag <*>
    lexeme parseOptionalFilePath <*>
    lexeme parseOptionalFilePath

parseOptionalFilePath :: Parser (Maybe FilePath)
parseOptionalFilePath = (text "none" $> Nothing)
                    <|> (filePath >>= pure . Just)

parseSystemTag :: Parser SystemTag
parseSystemTag =
    either parserFail pure . mkSystemTag . toText =<<
        (many alphaNum)

command :: Parser Command
command = try (text "balance") *> balance <|>
          try (text "print-bvd") $> PrintBlockVersionData <|>
          try (text "send-to-all-genesis") *> sendToAllGenesis <|>
          try (text "send-from-file") *> sendTxsFromFileP <|>
          try (text "send") *> send <|>
          try (text "vote") *> vote <|>
          try (text "propose-update") *> proposeUpdate <|>
<<<<<<< HEAD
          try (text "propose-unlock-stake-epoch") *> proposeUnlockStakeEpoch <|>
=======
          try (text "hash-installer") *> hashInstaller <|>
>>>>>>> 2da709ba
          try (text "delegate-light") *> delegateL <|>
          try (text "delegate-heavy") *> delegateH <|>
          try (text "add-key-pool") *> addKeyFromPool <|>
          try (text "add-key") *> addKeyFromFile <|>
          try (text "addr-distr") *> addrDistrP <|>
          try (text "rollback") *> rollbackP <|>
          try (text "quit") *> pure Quit <|>
          try (text "help") *> pure Help <|>
          try (text "listaddr") *> pure ListAddresses <?>
          "Undefined command"

parseCommand :: Text -> Either String Command
parseCommand = first show . parse command ""<|MERGE_RESOLUTION|>--- conflicted
+++ resolved
@@ -148,7 +148,6 @@
 proposeUpdate :: Parser Command
 proposeUpdate = ProposeUpdate <$> proposeUpdateParams
 
-<<<<<<< HEAD
 proposeUnlockStakeEpochParams :: Parser ProposeUpdateParams
 proposeUnlockStakeEpochParams =
     ProposeUpdateParams <$>
@@ -164,10 +163,9 @@
 
 proposeUnlockStakeEpoch :: Parser Command
 proposeUnlockStakeEpoch = ProposeUpdate <$> proposeUnlockStakeEpochParams
-=======
+
 hashInstaller :: Parser Command
 hashInstaller = HashInstaller <$> filePath
->>>>>>> 2da709ba
 
 coinPortionP :: Parser CoinPortion
 coinPortionP = do
@@ -222,11 +220,8 @@
           try (text "send") *> send <|>
           try (text "vote") *> vote <|>
           try (text "propose-update") *> proposeUpdate <|>
-<<<<<<< HEAD
           try (text "propose-unlock-stake-epoch") *> proposeUnlockStakeEpoch <|>
-=======
           try (text "hash-installer") *> hashInstaller <|>
->>>>>>> 2da709ba
           try (text "delegate-light") *> delegateL <|>
           try (text "delegate-heavy") *> delegateH <|>
           try (text "add-key-pool") *> addKeyFromPool <|>
