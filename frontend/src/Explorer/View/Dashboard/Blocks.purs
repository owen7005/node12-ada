module Explorer.View.Dashboard.Blocks (blocksView) where

import Prelude
import Data.Array (length, null, slice)
import Data.DateTime (Millisecond)
import Data.Int (floor, toNumber)
import Data.Lens ((^.))
import Data.Maybe (Maybe(..), fromMaybe)
import Data.String (joinWith, trim)
import Data.Newtype (unwrap)
import Data.Time.NominalDiffTime.Lenses (_NominalDiffTime)
import Data.Time.Duration (class Duration, Milliseconds(..))
import Explorer.I18n.Lang (Language, languageNativeName, translate)
import Explorer.I18n.Lenses (dashboard, dbLastBlocks, cOf, common, dbExploreBlocks, cUnknown, cHeight, cExpand, cNoData, cAge, cTransactions, cTotalSent, cRelayedBy, cSizeKB) as I18nL
import Explorer.Lenses.State (dashboardBlockPagination, lang, latestBlocks)
import Explorer.Routes (Route(..), toUrl)
import Explorer.Types.Actions (Action(..))
import Explorer.Types.State (State, CBlockEntries)
import Explorer.Util.DOM (targetToHTMLInputElement)
import Explorer.Util.Time (prettyDuration)
import Explorer.View.Common (paginationView)
import Explorer.View.Dashboard.Lenses (dashboardBlocksExpanded, dashboardViewState)
import Explorer.View.Dashboard.Shared (headerView)
import Explorer.View.Dashboard.Types (HeaderLink(..), HeaderOptions(..))
import Pos.Explorer.Web.ClientTypes (CBlockEntry(..))
import Pos.Explorer.Web.Lenses.ClientTypes (cbeBlkHash, cbeHeight, cbeRelayedBy, cbeSize, cbeTimeIssued, cbeTotalSent, cbeTxNum)
import Pos.Types.Lenses.Core (_ChainDifficulty, _Coin, getChainDifficulty, getCoin)
import Pux.Html (Html, div, text) as P
import Pux.Html.Attributes (className) as P
import Pux.Html.Events (onClick) as P
import Pux.Router (link) as P


-- blocks


maxBlockRows :: Int
maxBlockRows = 10

minBlockRows :: Int
minBlockRows = 3

blocksView :: State -> P.Html Action
blocksView state =
    P.div
        [ P.className "explorer-dashboard__wrapper" ]
        [ P.div
            [ P.className "explorer-dashboard__container" ]
            [ headerView state headerOptions
            , blocksHeaderView state
            , P.div
                [ P.className $ "blocks-waiting" <> visibleWaitingClazz ]
                [ P.text $ translate (I18nL.common <<< I18nL.cNoData) lang' ]
            , P.div
                [ P.className $ "blocks-body" <> visibleBlockClazz ]
                $ map (blockRow state) latestBlocks'
            , P.div
                [ P.className $ "blocks-footer" <> visibleBlockClazz ]
                [ blocksFooterView ]
            ]
        ]
      where
        headerOptions = HeaderOptions
            { headline: translate (I18nL.dashboard <<< I18nL.dbLastBlocks) lang'
            , link: Just $ HeaderLink { label: translate (I18nL.dashboard <<< I18nL.dbExploreBlocks) lang'
                                      , action: NoOp }
            }
        blocks = state ^. latestBlocks
        lang' = state ^. lang
        expanded = state ^. dashboardBlocksExpanded
        expandable = length blocks > minBlockRows
        noBlocks = null blocks
        visibleBlockClazz = if noBlocks then " invisible" else ""
        visibleWaitingClazz = if not noBlocks then " invisible" else ""
        currentBlockPage = state ^. (dashboardViewState <<< dashboardBlockPagination)
        minBlockIndex = (currentBlockPage - 1) * maxBlockRows

        latestBlocks' :: CBlockEntries
        latestBlocks' = if expanded
            then slice minBlockIndex (minBlockIndex + maxBlockRows) blocks
            else slice 0 minBlockRows blocks


        blocksFooterView :: P.Html Action
        blocksFooterView =
            if expanded then
                let paginationViewProps =
                      { label: translate (I18nL.common <<< I18nL.cOf) $ lang'
                      , currentPage: currentBlockPage
                      , maxPage: flip (/) maxBlockRows <<< length $ state ^. latestBlocks
                      , changePageAction: DashboardPaginateBlocks
                      , onFocusAction: SelectInputText <<< targetToHTMLInputElement
                      }
                in
                    paginationView paginationViewProps
            else
                let
                    clickHandler _ =
                        if expandable
                        then DashboardExpandBlocks true
                        else NoOp
                    visibleBtnExpandClazz = if expandable then "" else " disabled"
                in
                    P.div
                      [ P.className $ "btn-expand" <> visibleBtnExpandClazz
                      , P.onClick clickHandler ]
                      [ P.text $ translate (I18nL.common <<< I18nL.cExpand) lang']


blockRow :: State -> CBlockEntry -> P.Html Action
blockRow state (CBlockEntry entry) =
    P.link (toUrl <<< Block $ entry ^. cbeBlkHash)
        [ P.className "blocks-body__row" ]
<<<<<<< HEAD
        [ blockColumn <<< show $ entry ^. (cbeHeight <<< _ChainDifficulty <<< getChainDifficulty)
        , blockColumn <<< show <<< unwrap $ entry ^. (cbeTimeIssued <<< _NominalDiffTime)
=======
        [ blockColumn <<< show $ entry ^. cbeHeight
        , blockColumn (prettyDuration language (Milliseconds $ unwrap $ entry ^. (cbeTimeIssued <<< _NominalDiffTime)))
>>>>>>> 349cf68b
        , blockColumn <<< show $ entry ^. cbeTxNum
        , blockColumn <<< show $ entry ^. (cbeTotalSent <<< _Coin <<< getCoin)
        , blockColumn <<< fromMaybe (translate (I18nL.common <<< I18nL.cUnknown) language) $ entry ^. cbeRelayedBy
        , blockColumn <<< show $ entry ^. cbeSize
        ]
    where
      language      = state ^. lang

blockColumn :: String -> P.Html Action
blockColumn value =
    P.div
        [ P.className "blocks-body__column" ]
        [ P.text value ]

blocksHeaderView :: State -> P.Html Action
blocksHeaderView state =
    P.div
          [ P.className $ "blocks-header" <> if null $ state ^. latestBlocks then " invisible" else "" ]
          $ map (blockHeaderItemView state) $ mkBlocksHeaderItems state.lang

blockHeaderItemView :: State -> String -> P.Html Action
blockHeaderItemView state label =
    P.div
        [ P.className "blocks-header__item" ]
        [ P.text label ]

mkBlocksHeaderItems :: Language -> Array String
mkBlocksHeaderItems lang =
    [ translate (I18nL.common <<< I18nL.cHeight) lang
    , translate (I18nL.common <<< I18nL.cAge) lang
    , translate (I18nL.common <<< I18nL.cTransactions) lang
    , translate (I18nL.common <<< I18nL.cTotalSent) lang
    , translate (I18nL.common <<< I18nL.cRelayedBy) lang
    , translate (I18nL.common <<< I18nL.cSizeKB) lang
    ]<|MERGE_RESOLUTION|>--- conflicted
+++ resolved
@@ -2,15 +2,12 @@
 
 import Prelude
 import Data.Array (length, null, slice)
-import Data.DateTime (Millisecond)
-import Data.Int (floor, toNumber)
 import Data.Lens ((^.))
 import Data.Maybe (Maybe(..), fromMaybe)
-import Data.String (joinWith, trim)
 import Data.Newtype (unwrap)
 import Data.Time.NominalDiffTime.Lenses (_NominalDiffTime)
-import Data.Time.Duration (class Duration, Milliseconds(..))
-import Explorer.I18n.Lang (Language, languageNativeName, translate)
+import Data.Time.Duration (Milliseconds(..))
+import Explorer.I18n.Lang (Language, translate)
 import Explorer.I18n.Lenses (dashboard, dbLastBlocks, cOf, common, dbExploreBlocks, cUnknown, cHeight, cExpand, cNoData, cAge, cTransactions, cTotalSent, cRelayedBy, cSizeKB) as I18nL
 import Explorer.Lenses.State (dashboardBlockPagination, lang, latestBlocks)
 import Explorer.Routes (Route(..), toUrl)
@@ -24,7 +21,7 @@
 import Explorer.View.Dashboard.Types (HeaderLink(..), HeaderOptions(..))
 import Pos.Explorer.Web.ClientTypes (CBlockEntry(..))
 import Pos.Explorer.Web.Lenses.ClientTypes (cbeBlkHash, cbeHeight, cbeRelayedBy, cbeSize, cbeTimeIssued, cbeTotalSent, cbeTxNum)
-import Pos.Types.Lenses.Core (_ChainDifficulty, _Coin, getChainDifficulty, getCoin)
+import Pos.Core.Lenses.Types (_Coin, getCoin)
 import Pux.Html (Html, div, text) as P
 import Pux.Html.Attributes (className) as P
 import Pux.Html.Events (onClick) as P
@@ -111,13 +108,11 @@
 blockRow state (CBlockEntry entry) =
     P.link (toUrl <<< Block $ entry ^. cbeBlkHash)
         [ P.className "blocks-body__row" ]
-<<<<<<< HEAD
-        [ blockColumn <<< show $ entry ^. (cbeHeight <<< _ChainDifficulty <<< getChainDifficulty)
-        , blockColumn <<< show <<< unwrap $ entry ^. (cbeTimeIssued <<< _NominalDiffTime)
-=======
         [ blockColumn <<< show $ entry ^. cbeHeight
-        , blockColumn (prettyDuration language (Milliseconds $ unwrap $ entry ^. (cbeTimeIssued <<< _NominalDiffTime)))
->>>>>>> 349cf68b
+        , blockColumn $ case entry ^. cbeTimeIssued of
+                            Just time -> prettyDuration language (Milliseconds
+                                $ unwrap $ time ^. _NominalDiffTime)
+                            Nothing -> "-"
         , blockColumn <<< show $ entry ^. cbeTxNum
         , blockColumn <<< show $ entry ^. (cbeTotalSent <<< _Coin <<< getCoin)
         , blockColumn <<< fromMaybe (translate (I18nL.common <<< I18nL.cUnknown) language) $ entry ^. cbeRelayedBy
