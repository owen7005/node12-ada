--- conflicted
+++ resolved
@@ -340,13 +340,8 @@
 
         applyTxToUtxo (WithHash tx txId) taDistribution
         pure $ CAccModifier
-<<<<<<< HEAD
-            (deleteAndInsertMM ownInpAddrMetas ownOutAddrMetas camAddresses)
+            (deleteAndInsertMM [] ownOutAddrMetas camAddresses)
             (deleteAndInsertMM [] (zip usedAddrs hhs) camUsed)
-=======
-            (deleteAndInsertMM [] (map snd ownOutputs) camAddresses)
-            (deleteAndInsertMM [] (zip usedAddrs  hhs) camUsed)
->>>>>>> 4c4ca0e8
             (deleteAndInsertMM [] (zip changeAddrs hhs) camChange)
             addedHistory
             camDeletedHistory
@@ -380,11 +375,7 @@
         let usedAddrs = map cwamId ownOutputMetas
             changeAddrs = evalChange allAddress ownInputAddrs ownOutputAddrs
         CAccModifier
-<<<<<<< HEAD
-            (deleteAndInsertMM ownOutputMetas ownInputMetas camAddresses)
-=======
-            (deleteAndInsertMM ownOutputs [] camAddresses)
->>>>>>> 4c4ca0e8
+            (deleteAndInsertMM ownOutputMetas [] camAddresses)
             (deleteAndInsertMM (zip usedAddrs hhs) [] camUsed)
             (deleteAndInsertMM (zip changeAddrs hhs) [] camChange)
             camAddedHistory
