{-# LANGUAGE MultiParamTypeClasses #-}
{-# LANGUAGE ScopedTypeVariables #-}

module Pos.DHT.Workers
       ( DhtWorkMode
       , dhtWorkers
       ) where

import           Universum

import qualified Data.ByteString.Lazy       as BSL
import           Formatting                 (sformat, (%))
import           Mockable                   (Delay, Async, Fork, Mockable, Catch)
import           Network.Kademlia           (takeSnapshot)
import           System.Wlog                (WithLogger, logNotice)

import           Pos.Binary.Infra.DHTModel  ()
import           Pos.Communication.Protocol (OutSpecs, WorkerSpec,
                                             localOnNewSlotWorker)
import           Pos.Core.Slotting          (flattenSlotId)
import           Pos.Core.Types             (slotIdF)
import           Pos.DHT.Constants          (kademliaDumpInterval)
import           Pos.DHT.Real.Types         (KademliaDHTInstance (..))
import           Pos.KnownPeers             (MonadKnownPeers, MonadFormatPeers)
import           Pos.Recovery.Info          (MonadRecoveryInfo, recoveryCommGuard)
import           Pos.Reporting              (HasReportingContext)
import           Pos.Shutdown               (HasShutdownContext)
import           Pos.Slotting.Class         (MonadSlots)
import           Pos.Binary.Class           (serialize)

type DhtWorkMode ctx m =
    ( WithLogger m
    , MonadSlots m
    , MonadIO m
    , MonadMask m
    , Mockable Async m
    , Mockable Fork m
    , Mockable Delay m
    , Mockable Catch m
    , MonadRecoveryInfo m
    , MonadReader ctx m
    , MonadKnownPeers m
    , MonadFormatPeers m
    , HasReportingContext ctx
    , HasShutdownContext ctx
    )

dhtWorkers
    :: ( DhtWorkMode ctx m
       )
    => KademliaDHTInstance -> ([WorkerSpec m], OutSpecs)
dhtWorkers kademliaInst@KademliaDHTInstance {..} = mconcat
    [ first pure (dumpKademliaStateWorker kademliaInst) ]

dumpKademliaStateWorker
    :: ( DhtWorkMode ctx m
       )
    => KademliaDHTInstance
    -> (WorkerSpec m, OutSpecs)
dumpKademliaStateWorker kademliaInst = localOnNewSlotWorker True $ \slotId ->
    when (isTimeToDump slotId) $ recoveryCommGuard $ do
        let dumpFile = kdiDumpPath kademliaInst
        logNotice $ sformat ("Dumping kademlia snapshot on slot: "%slotIdF) slotId
        let inst = kdiHandle kademliaInst
        snapshot <- liftIO $ takeSnapshot inst
<<<<<<< HEAD
        case dumpFile of
            Just fp -> liftIO . BSL.writeFile fp . BSL.fromStrict $ Store.encode snapshot
            Nothing -> return ()
=======
        liftIO . BSL.writeFile dumpFile . serialize $ snapshot
>>>>>>> c5c988a2
  where
    isTimeToDump slotId = flattenSlotId slotId `mod` kademliaDumpInterval == 0<|MERGE_RESOLUTION|>--- conflicted
+++ resolved
@@ -1,5 +1,5 @@
 {-# LANGUAGE MultiParamTypeClasses #-}
-{-# LANGUAGE ScopedTypeVariables #-}
+{-# LANGUAGE ScopedTypeVariables   #-}
 
 module Pos.DHT.Workers
        ( DhtWorkMode
@@ -10,23 +10,22 @@
 
 import qualified Data.ByteString.Lazy       as BSL
 import           Formatting                 (sformat, (%))
-import           Mockable                   (Delay, Async, Fork, Mockable, Catch)
+import           Mockable                   (Async, Catch, Delay, Fork, Mockable)
 import           Network.Kademlia           (takeSnapshot)
 import           System.Wlog                (WithLogger, logNotice)
 
+import           Pos.Binary.Class           (serialize)
 import           Pos.Binary.Infra.DHTModel  ()
-import           Pos.Communication.Protocol (OutSpecs, WorkerSpec,
-                                             localOnNewSlotWorker)
+import           Pos.Communication.Protocol (OutSpecs, WorkerSpec, localOnNewSlotWorker)
 import           Pos.Core.Slotting          (flattenSlotId)
 import           Pos.Core.Types             (slotIdF)
 import           Pos.DHT.Constants          (kademliaDumpInterval)
 import           Pos.DHT.Real.Types         (KademliaDHTInstance (..))
-import           Pos.KnownPeers             (MonadKnownPeers, MonadFormatPeers)
+import           Pos.KnownPeers             (MonadFormatPeers, MonadKnownPeers)
 import           Pos.Recovery.Info          (MonadRecoveryInfo, recoveryCommGuard)
 import           Pos.Reporting              (HasReportingContext)
 import           Pos.Shutdown               (HasShutdownContext)
 import           Pos.Slotting.Class         (MonadSlots)
-import           Pos.Binary.Class           (serialize)
 
 type DhtWorkMode ctx m =
     ( WithLogger m
@@ -63,12 +62,8 @@
         logNotice $ sformat ("Dumping kademlia snapshot on slot: "%slotIdF) slotId
         let inst = kdiHandle kademliaInst
         snapshot <- liftIO $ takeSnapshot inst
-<<<<<<< HEAD
         case dumpFile of
-            Just fp -> liftIO . BSL.writeFile fp . BSL.fromStrict $ Store.encode snapshot
+            Just fp -> liftIO . BSL.writeFile fp . serialize $ snapshot
             Nothing -> return ()
-=======
-        liftIO . BSL.writeFile dumpFile . serialize $ snapshot
->>>>>>> c5c988a2
   where
     isTimeToDump slotId = flattenSlotId slotId `mod` kademliaDumpInterval == 0