--- conflicted
+++ resolved
@@ -276,17 +276,8 @@
 
 saveTxDefault :: TxHistoryEnv ctx m => (TxId, TxAux) -> m ()
 saveTxDefault txw = do
-<<<<<<< HEAD
     res <- txpProcessTx txw
     eitherToThrow res
-=======
-#ifdef WITH_EXPLORER
-    res <- eTxProcessTransaction txw
-#else
-    res <- txProcessTransaction txw
-#endif
-    eitherToThrow res
 
 txHistoryListToMap :: [TxHistoryEntry] -> Map TxId TxHistoryEntry
-txHistoryListToMap = M.fromList . map (\tx -> (_thTxId tx, tx))
->>>>>>> fb62812f
+txHistoryListToMap = M.fromList . map (\tx -> (_thTxId tx, tx))