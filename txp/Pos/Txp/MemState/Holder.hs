{-# LANGUAGE TypeFamilies #-}

-- | Monad transformer which implements MonadTxpMem based on ReaderT.

module Pos.Txp.MemState.Holder
       ( GenericTxpLocalData
       , mkTxpLocalData
       ) where

import           Universum

import           Data.Default (Default (def))

<<<<<<< HEAD
import           Pos.DB.Class (MonadDBRead)
import           Pos.DB.GState.Common (getTip)
import           Pos.Txp.MemState.Class (TxpHolderTag)
=======
import           Pos.DB.Class           (MonadDBRead)
import           Pos.DB.GState.Common   (getTip)
>>>>>>> 9c3a58e3
import           Pos.Txp.MemState.Types (GenericTxpLocalData (..))

----------------------------------------------------------------------------
-- Holder
----------------------------------------------------------------------------

mkTxpLocalData
    :: (Default e, MonadIO m, MonadDBRead m)
    => m (GenericTxpLocalData e)
mkTxpLocalData = do
    initTip <- getTip
    TxpLocalData <$> newTVarIO mempty <*> newTVarIO def <*> newTVarIO mempty <*>
        newTVarIO initTip <*>
        newTVarIO def<|MERGE_RESOLUTION|>--- conflicted
+++ resolved
@@ -11,14 +11,8 @@
 
 import           Data.Default (Default (def))
 
-<<<<<<< HEAD
 import           Pos.DB.Class (MonadDBRead)
 import           Pos.DB.GState.Common (getTip)
-import           Pos.Txp.MemState.Class (TxpHolderTag)
-=======
-import           Pos.DB.Class           (MonadDBRead)
-import           Pos.DB.GState.Common   (getTip)
->>>>>>> 9c3a58e3
 import           Pos.Txp.MemState.Types (GenericTxpLocalData (..))
 
 ----------------------------------------------------------------------------
