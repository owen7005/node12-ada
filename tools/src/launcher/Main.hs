{-# LANGUAGE ApplicativeDo         #-}
{-# LANGUAGE CPP                   #-}
{-# LANGUAGE DeriveGeneric         #-}
{-# LANGUAGE FlexibleContexts      #-}
{-# LANGUAGE FlexibleInstances     #-}
{-# LANGUAGE LambdaCase            #-}
{-# LANGUAGE MultiParamTypeClasses #-}
{-# LANGUAGE MultiWayIf            #-}
{-# LANGUAGE NoImplicitPrelude     #-}
{-# LANGUAGE QuasiQuotes           #-}
{-# LANGUAGE RankNTypes            #-}
{-# LANGUAGE TemplateHaskell       #-}
{-# LANGUAGE TypeSynonymInstances  #-}

import qualified Prelude (show)
import           Universum

import           Control.Concurrent (modifyMVar_)
import           Control.Concurrent.Async.Lifted.Safe (Async, async, cancel, poll, wait, waitAny,
                                                       withAsync, withAsyncWithUnmask)
import           Control.Exception.Safe (catchAny, handle, mask_, tryAny)
import           Control.Lens (makeLensesWith)
import           Data.Aeson (FromJSON, Value (Array, Bool, Object), genericParseJSON, withObject)
import qualified Data.ByteString.Lazy as BS.L
import qualified Data.HashMap.Strict as HM
import           Data.List (isSuffixOf)
import           Data.Maybe (isNothing)
import qualified Data.Text as T (replace)
import qualified Data.Text.IO as T
import           Data.Time.Units (Second, convertUnit)
import           Data.Version (showVersion)
import qualified Data.Yaml as Y
import           Formatting (build, int, sformat, shown, stext, string, (%))
import qualified NeatInterpolation as Q (text)
import           Options.Applicative (Parser, ParserInfo, ParserResult (..), defaultPrefs,
                                      execParserPure, footerDoc, fullDesc, handleParseResult,
                                      header, help, helper, info, infoOption, long, metavar,
                                      progDesc, renderFailure, short, strOption)
import           Serokell.Aeson.Options (defaultOptions)
import           System.Directory (createDirectoryIfMissing, doesFileExist, removeFile)
import           System.Environment (getEnv, getExecutablePath, getProgName)
import           System.Exit (ExitCode (..))
import           System.FilePath (takeDirectory, (</>))
import qualified System.IO as IO
import           System.Process (ProcessHandle, waitForProcess)
import qualified System.Process as Process
import           System.Timeout (timeout)
import           System.Wlog (logError, logInfo, logNotice, logWarning)
import qualified System.Wlog as Log
import           Text.PrettyPrint.ANSI.Leijen (Doc)

#ifdef mingw32_HOST_OS
import qualified System.IO.Silently as Silently
#else
import           System.Posix.Signals (sigKILL, signalProcess)
import qualified System.Process.Internals as Process
#endif

-- Modules needed for system'
import           Foreign.C.Error (Errno (..), ePIPE)
import           GHC.IO.Exception (IOErrorType (..), IOException (..))

import           Paths_cardano_sl (version)
import           Pos.Client.CLI (readLoggerConfig)
import           Pos.Core (HasConfiguration, Timestamp (..))
import           Pos.DB.Block (dbGetSerBlockRealDefault, dbGetSerUndoRealDefault,
                               dbPutSerBlundsRealDefault)
import           Pos.DB.Class (MonadDB (..), MonadDBRead (..))
import           Pos.DB.Rocks (NodeDBs, closeNodeDBs, dbDeleteDefault, dbGetDefault,
                               dbIterSourceDefault, dbPutDefault, dbWriteBatchDefault, openNodeDBs)
import           Pos.Launcher (HasConfigurations, withConfigurations)
import           Pos.Launcher.Configuration (ConfigurationOptions (..))
import           Pos.Reporting.Methods (compressLogs, retrieveLogFiles, sendReport)
import           Pos.ReportServer.Report (ReportType (..))
import           Pos.Update (installerHash)
import           Pos.Update.DB.Misc (affirmUpdateInstalled)
import           Pos.Util (HasLens (..), directory, logException, postfixLFields)
import           Pos.Util.CompileInfo (HasCompileInfo, retrieveCompileTimeInfo, withCompileInfo)

data LauncherOptions = LO
    { loNodePath            :: !FilePath
    , loNodeArgs            :: ![Text]
    , loNodeDbPath          :: !FilePath
    , loNodeLogConfig       :: !(Maybe FilePath)
    , loNodeLogPath         :: !(Maybe FilePath)
    , loWalletPath          :: !(Maybe FilePath)
    , loWalletArgs          :: ![Text]
    , loWalletLogging       :: !Bool
    , loWalletLogPath       :: !(Maybe FilePath)
    , loUpdaterPath         :: !FilePath
    , loUpdaterArgs         :: ![Text]
    , loUpdateArchive       :: !(Maybe FilePath)
    , loUpdateWindowsRunner :: !(Maybe FilePath)
    , loNodeTimeoutSec      :: !Int
    , loReportServer        :: !(Maybe String)
    , loConfiguration       :: !ConfigurationOptions
    -- | Launcher logs will be written into this directory (as well as to
    -- console, except on Windows where we don't output anything to console
    -- because it crashes).
    , loLauncherLogsPrefix  :: !(Maybe FilePath)
    } deriving (Generic)

instance FromJSON LauncherOptions where
    parseJSON = withObject "LauncherOptions" $ \o ->
        genericParseJSON defaultOptions $ Object $
            -- This provides default values for some keys and
            -- allows not specifying them in the configuration
            -- file at all. @<>@ for hashmaps is left-biased,
            -- so it only adds new keys if there are aren't
            -- any yet.
            o <> HM.fromList
                [ ("walletLogging", Bool False)
                , ("nodeArgs",      Array mempty)
                , ("walletArgs",    Array mempty)
                , ("updaterArgs",   Array mempty)
                ]

-- | The concrete monad where everything happens
type M a = (HasConfigurations, HasCompileInfo) => Log.LoggerNameBox IO a

-- | Executable can be node, wallet or updater
data Executable = EWallet | ENode | EUpdater

-- | This datatype holds values for either node or wallet
--   Node/wallet path, args, log path
data NodeData = NodeData
    { ndPath    :: !FilePath
    , ndArgs    :: ![Text]
    , ndLogPath :: Maybe FilePath }

-- | Updater path, args, windows runner path, archive path
data UpdaterData = UpdaterData
    { udPath        :: !FilePath
    , udArgs        :: ![Text]
    , udWindowsPath :: Maybe FilePath
    , udArchivePath :: Maybe FilePath
    }

data LauncherArgs = LauncherArgs
    { maybeConfigPath  :: !(Maybe FilePath)
    }

data LauncherError =
      ConfigParseError !FilePath !(Y.ParseException)

instance Show LauncherError where
    show (ConfigParseError configPath yamlException) = toString $
        sformat ("Failed to parse config at "%string%": "%shown) configPath yamlException

instance Exception LauncherError

launcherArgsParser :: Parser LauncherArgs
launcherArgsParser = do
    maybeConfigPath <- optional $ strOption $
        short   'c' <>
        long    "config" <>
        help    "Path to the launcher configuration file." <>
        metavar "PATH"
    pure $ LauncherArgs {..}

getDefaultLogDir :: IO FilePath
getDefaultLogDir =
#ifdef mingw32_HOST_OS
    (</> "Daedalus\\Logs") <$> getEnv "APPDATA"
#else
    (</> "Library/Application Support/Daedalus/Logs") <$> getEnv "HOME"
#endif

-- | Write @contents@ into @filename@ under default logging directory.
--
-- This function is only intended to be used before normal logging
-- is initialized. Its purpose is to provide at least some information
-- in cases where normal reporting methods don't work yet.
reportErrorDefault :: FilePath -> Text -> IO ()
reportErrorDefault filename contents = do
    logDir <- getDefaultLogDir
    createDirectoryIfMissing True logDir
    writeFile (logDir </> filename) contents

getLauncherOptions :: IO LauncherOptions
getLauncherOptions = do
    LauncherArgs {..} <- either parseErrorHandler pure =<< execParserEither programInfo
    configPath <- maybe defaultConfigPath pure maybeConfigPath
    decoded <- Y.decodeFileEither configPath
    case decoded of
        Left err -> do
            reportErrorDefault "config-parse-error.log" $ show err
            throwM $ ConfigParseError configPath err
        Right op -> expandVars op
  where
    execParserEither :: ParserInfo a -> IO (Either (Text, ExitCode) a)
    execParserEither pinfo = do
        args <- getArgs
        case execParserPure defaultPrefs pinfo args of
            Success a -> pure $ Right a
            Failure failure -> do
                progn <- getProgName
                let (msg, exitCode) = renderFailure failure progn
                pure $ Left (toText msg, exitCode)
            CompletionInvoked compl -> handleParseResult $ CompletionInvoked compl

    parseErrorHandler :: (Text, ExitCode) -> IO a
    parseErrorHandler (msg, exitCode) = do
        reportErrorDefault "cli-parse-error.log" msg
        exitWith exitCode

    programInfo = info (helper <*> versionOption <*> launcherArgsParser) $
        fullDesc <> progDesc ""
                 <> header "Tool to launch Cardano SL."
                 <> footerDoc usageExample

    versionOption = infoOption
        ("cardano-launcher-" <> showVersion version)
        (long "version" <> help "Show version.")

    defaultConfigPath :: IO FilePath
    defaultConfigPath = do
        launcherDir <- takeDirectory <$> getExecutablePath
        pure $ launcherDir </> "launcher-config.yaml"

    -- Poor man's environment variable expansion.
    expandVars :: LauncherOptions -> IO LauncherOptions
#ifdef mingw32_HOST_OS
    expandVars lo@(LO {..}) = do
        -- %APPDATA%: nodeArgs, nodeDbPath,
        --     nodeLogPath, updaterPath,
        --     updateWindowsRunner, launcherLogsPrefix
        -- %DAEDALUS_DIR%: nodePath, walletPath
        appdata <- toText <$> getEnv "APPDATA"
        daedalusDir <- (toText . takeDirectory) <$> getExecutablePath
        let replaceAppdata = replace "%APPDATA%" appdata
            replaceDaedalusDir = replace "%DAEDALUS_DIR%" daedalusDir
        pure lo
            { loNodeArgs            = map (T.replace "%APPDATA%" appdata) loNodeArgs
            , loNodeDbPath          = replaceAppdata loNodeDbPath
            , loNodeLogPath         = replaceAppdata <$> loNodeLogPath
            , loUpdaterPath         = replaceAppdata loUpdaterPath
            , loUpdateWindowsRunner = replaceAppdata <$> loUpdateWindowsRunner
            , loLauncherLogsPrefix  = replaceAppdata <$> loLauncherLogsPrefix
            , loNodePath            = replaceDaedalusDir loNodePath
            , loWalletPath          = replaceDaedalusDir <$> loWalletPath
            }
#else
    expandVars lo@(LO {..}) = do
        home <- toText <$> getEnv "HOME"
        let replaceHome = replace "$HOME" home
        pure lo
            { loNodeArgs           = map (T.replace "$HOME" home) loNodeArgs
            , loNodeDbPath         = replaceHome loNodeDbPath
            , loNodeLogPath        = replaceHome <$> loNodeLogPath
            , loUpdateArchive      = replaceHome <$> loUpdateArchive
            , loLauncherLogsPrefix = replaceHome <$> loLauncherLogsPrefix
            }
#endif
    replace :: Text -> Text -> FilePath -> FilePath
    replace from to = toString . T.replace from to . toText

usageExample :: Maybe Doc
usageExample = (Just . fromString @Doc . toString @Text) [Q.text|
Command example:

  stack exec -- cardano-launcher --config launcher-config.yaml

See tools/src/launcher/launcher-config.yaml for
an example of the config file.|]

data LauncherModeContext = LauncherModeContext { lmcNodeDBs :: NodeDBs }

makeLensesWith postfixLFields ''LauncherModeContext

type LauncherMode = ReaderT LauncherModeContext IO

instance HasLens NodeDBs LauncherModeContext NodeDBs where
    lensOf = lmcNodeDBs_L

instance HasConfiguration => MonadDBRead LauncherMode where
    dbGet = dbGetDefault
    dbIterSource = dbIterSourceDefault
    dbGetSerBlock = dbGetSerBlockRealDefault
    dbGetSerUndo = dbGetSerUndoRealDefault

instance HasConfiguration => MonadDB LauncherMode where
    dbPut = dbPutDefault
    dbWriteBatch = dbWriteBatchDefault
    dbDelete = dbDeleteDefault
    dbPutSerBlunds = dbPutSerBlundsRealDefault

newtype NodeDbPath = NodeDbPath FilePath

bracketNodeDBs :: NodeDbPath -> (NodeDBs -> IO a) -> IO a
bracketNodeDBs (NodeDbPath dbPath) = bracket (openNodeDBs False dbPath) closeNodeDBs

main :: IO ()
main =
  withCompileInfo $(retrieveCompileTimeInfo) $
#ifdef mingw32_HOST_OS
  -- We don't output anything to console on Windows because on Windows the
  -- launcher is considered a “GUI application” and so stdout and stderr
  -- don't even exist.
  Silently.hSilence [stdout, stderr] $
#endif
  do
    LO {..} <- getLauncherOptions
    -- Add options specified in loConfiguration but not in loNodeArgs to loNodeArgs.
    let realNodeArgs = propagateOptions loReportServer loNodeDbPath loConfiguration $
            case loNodeLogConfig of
                Nothing -> loNodeArgs
                Just lc -> loNodeArgs ++ ["--log-config", toText lc]
    Log.setupLogging Nothing $
        Log.productionB
            & Log.lcTermSeverityOut .~ Just Log.debugPlus
            & Log.lcLogsDirectory .~ loLauncherLogsPrefix
            & Log.lcTree %~ case loLauncherLogsPrefix of
                  Nothing ->
                      identity
                  Just _  ->
                      set Log.ltFiles [Log.HandlerWrap "launcher" Nothing] .
                      set Log.ltSeverity (Just Log.debugPlus)
    logException loggerName . Log.usingLoggerName loggerName $
        withConfigurations loConfiguration $
        case loWalletPath of
            Nothing -> do
                logNotice "LAUNCHER STARTED"
                logInfo "Running in the server scenario"
                serverScenario
                    (NodeDbPath loNodeDbPath)
                    loNodeLogConfig
                    (NodeData loNodePath realNodeArgs loNodeLogPath)
                    (UpdaterData
                        loUpdaterPath loUpdaterArgs loUpdateWindowsRunner loUpdateArchive)
                    loReportServer
                logNotice "Finished serverScenario"
            Just wpath -> do
                logNotice "LAUNCHER STARTED"
                logInfo "Running in the client scenario"
                clientScenario
                    (NodeDbPath loNodeDbPath)
                    loNodeLogConfig
                    (NodeData loNodePath realNodeArgs loNodeLogPath)
                    (NodeData wpath loWalletArgs loWalletLogPath)
                    (UpdaterData
                        loUpdaterPath loUpdaterArgs loUpdateWindowsRunner loUpdateArchive)
                    loNodeTimeoutSec
                    loReportServer
                    loWalletLogging
                logNotice "Finished clientScenario"
  where
    -- We propagate some options to the node executable, because
    -- we almost certainly want to use the same configuration and
    -- don't want to pass the same options twice.  However, if the
    -- user passes these options to the node explicitly, then we
    -- leave their choice. It doesn't cover all cases
    -- (e. g. `--system-start=10`), but it's better than nothing.
    loggerName = "launcher"
<<<<<<< HEAD
    propagateOptions :: FilePath -> ConfigurationOptions -> [Text] -> [Text]
    propagateOptions nodeDbPath (ConfigurationOptions path key systemStart seed) =
=======
    propagateOptions :: Maybe String -> FilePath -> ConfigurationOptions -> [Text] -> [Text]
    propagateOptions maybeReportServer nodeDbPath (ConfigurationOptions path key systemStart seed) =
        addReportServerOption maybeReportServer .
>>>>>>> 6905030f
        addNodeDbPath nodeDbPath .
        addConfFileOption path .
        addConfKeyOption key .
        addSystemStartOption systemStart .
        addSeedOption seed

    addReportServerOption =
        maybe identity (maybeAddOption "--report-server" . toText)
    addNodeDbPath nodeDbPath =
        maybeAddOption "--db-path" (toText nodeDbPath)
    addConfFileOption filePath =
        maybeAddOption "--configuration-file" (toText filePath)
    addConfKeyOption key = maybeAddOption "--configuration-key" key
    addSystemStartOption =
        maybe identity (maybeAddOption "--system-start" . timestampToText)
    addSeedOption =
        maybe identity (maybeAddOption "--configuration-seed" . show)

    maybeAddOption :: Text -> Text -> [Text] -> [Text]
    maybeAddOption optionName optionValue options
        | optionName `elem` options = options
        | otherwise = optionName : optionValue : options

    timestampToText (Timestamp ts) =
        pretty @Integer $ fromIntegral $ convertUnit @_ @Second ts

-- | If we are on server, we want the following algorithm:
--
-- * Update (if we are already up-to-date, nothing will happen).
-- * Launch the node.
-- * If it exits with code 20, then update and restart, else quit.
serverScenario
    :: NodeDbPath
    -> Maybe FilePath     -- ^ Logger config
    -> NodeData           -- ^ Node, args, log path
    -> UpdaterData        -- ^ Updater, args, updater runner, archive path
    -> Maybe String       -- ^ Report server
    -> M ()
serverScenario ndbp logConf node updater report = do
    runUpdater ndbp updater
    -- TODO: the updater, too, should create a log if it fails
    (_, nodeAsync) <- spawnNode node False
    exitCode <- wait nodeAsync
    if exitCode == ExitFailure 20 then do
        logNotice $ sformat ("The node has exited with "%shown) exitCode
        serverScenario ndbp logConf node updater report
    else do
        logWarning $ sformat ("The node has exited with "%shown) exitCode
        whenJust report $ \repServ -> do
            logInfo $ sformat ("Sending logs to "%stext) (toText repServ)
            reportNodeCrash exitCode logConf repServ

-- | If we are on desktop, we want the following algorithm:
--
-- * Update (if we are already up-to-date, nothing will happen).
-- * Launch the node and the wallet.
-- * If the wallet exits with code 20, then update and restart, else quit.
clientScenario
    :: NodeDbPath
    -> Maybe FilePath    -- ^ Logger config
    -> NodeData          -- ^ Node, args, node log path
    -> NodeData          -- ^ Wallet, args, wallet log path
    -> UpdaterData       -- ^ Updater, args, updater runner, archive path
    -> Int               -- ^ Node timeout, in seconds
    -> Maybe String      -- ^ Report server
    -> Bool              -- ^ Wallet logging
    -> M ()
clientScenario ndbp logConf node wallet updater nodeTimeout report walletLog = do
    runUpdater ndbp updater
    let doesWalletLogToConsole = isNothing (ndLogPath wallet) && walletLog
    (nodeHandle, nodeAsync) <- spawnNode node doesWalletLogToConsole
    walletAsync <- async (runWallet walletLog wallet (ndLogPath node))
    logInfo "Waiting for wallet or node to finish..."
    (someAsync, exitCode) <- waitAny [nodeAsync, walletAsync]
    logInfo "Wallet or node has finished!"
    let restart = clientScenario ndbp logConf node wallet updater nodeTimeout report walletLog
    (walletExitCode, nodeExitCode) <- if
       | someAsync == nodeAsync -> do
             unless (exitCode == ExitFailure 20) $ do
                 logWarning $ sformat ("The node has exited with "%shown) exitCode
                 whenJust report $ \repServ -> do
                     logInfo $ sformat ("Sending logs to "%stext) (toText repServ)
                     reportNodeCrash exitCode logConf repServ
             logInfo "Waiting for the wallet to die"
             walletExitCode <- wait walletAsync
             logInfo $ sformat ("The wallet has exited with "%shown) walletExitCode
             return (walletExitCode, Just exitCode)
       | exitCode == ExitFailure 20 -> do
             logNotice "The wallet has exited with code 20"
             logInfo $ sformat
                 ("Waiting for the node to shut down or killing it in "%int%" seconds otherwise")
                 nodeTimeout
             nodeExitCode <- liftIO $ timeout (fromIntegral nodeTimeout * 1000000) (wait nodeAsync)
             return (exitCode, nodeExitCode)
       | otherwise -> do
             logWarning $ sformat ("The wallet has exited with "%shown) exitCode
             -- TODO: does the wallet have some kind of log?
             return (exitCode, Nothing)
    when (isNothing nodeExitCode) $ do
        logWarning "The wallet has exited, but the node is still up."
        killNode nodeHandle nodeAsync
    when (walletExitCode == ExitFailure 20) $
        case nodeExitCode of
            Just (ExitFailure 20) -> restart
            _ -> logWarning $
                "The wallet has exited with code 20, but we won't update due to node crash"
  where
    killNode nodeHandle nodeAsync = do
        logInfo "Killing the node"
        liftIO (tryAny (Process.terminateProcess nodeHandle)) >>= \case
            Right _ -> pass
            Left ex -> logError $ "'terminateProcess' failed: " <> show ex
        cancel nodeAsync
        -- Give the node some time to die, then complain if it hasn't
        nodeExitCode <- liftIO $
            timeout (fromIntegral nodeTimeout) $
            Process.waitForProcess nodeHandle
        whenNothing_ nodeExitCode $ do
            logWarning "The node didn't die after 'terminateProcess'"
            maybeTrySIGKILL nodeHandle

-- | We run the updater and delete the update file if the update was
-- successful.
runUpdater :: NodeDbPath -> UpdaterData -> M ()
runUpdater ndbp ud = do
    let path = udPath ud
        args = udArgs ud
        runnerPath = udWindowsPath ud
        mUpdateArchivePath = udArchivePath ud
    whenM (liftIO (doesFileExist path)) $ do
        logNotice "Running the updater"
        let args' = args ++ maybe [] (one . toText) mUpdateArchivePath
        exitCode <- case runnerPath of
            Nothing -> runUpdaterProc path args'
            Just rp -> do
                -- Write the bat script and pass it the updater with all args
                writeWindowsUpdaterRunner rp
                -- The script will terminate this updater so this function shouldn't return
                runUpdaterProc rp ((toText path):args')
        case exitCode of
            ExitSuccess -> do
                logInfo "The updater has exited successfully"
                -- this will throw an exception if the file doesn't exist but
                -- hopefully if the updater has succeeded it *does* exist
                whenJust mUpdateArchivePath $ \updateArchivePath -> liftIO $ do
                    let affirmInstalled = do
                            updateArchive <- BS.L.readFile updateArchivePath
                            bracketNodeDBs ndbp $ \lmcNodeDBs ->
                                usingReaderT LauncherModeContext{..} $
                                affirmUpdateInstalled (installerHash updateArchive)
                        removeInstaller = removeFile updateArchivePath
                    -- Even if we fail to affirm that update was
                    -- installed, we still want to remove installer to
                    -- avoid infinite loop. If we don't remove it, we
                    -- will launch it again and again.
                    affirmInstalled `finally` removeInstaller
            ExitFailure code ->
                logWarning $ sformat ("The updater has failed (exit code "%int%")") code

runUpdaterProc :: HasConfigurations => FilePath -> [Text] -> M ExitCode
runUpdaterProc path args = do
    logNotice $ sformat ("    "%string%" "%stext) path (unwords $ map quote args)
    liftIO $ do
        let cr = createProc Process.CreatePipe path args
        phvar <- newEmptyMVar
        system' phvar cr mempty EUpdater

writeWindowsUpdaterRunner :: FilePath -> M ()
writeWindowsUpdaterRunner runnerPath = liftIO $ do
    exePath <- getExecutablePath
    launcherArgs <- getArgs
    writeFile (toString runnerPath) $ unlines
        [ "TaskKill /IM cardano-launcher.exe /F"
        -- Run updater
        , "%*"
        -- Delete updater
        , "del %1"
        -- Run launcher again
        , "start \"cardano launcher\" /b " <> (quote $ toText exePath) <> " " <> (unwords $ map (quote . toText) launcherArgs)
        -- Delete the bat file
        , "(goto) 2>nul & del \"%~f0\""
        ]

----------------------------------------------------------------------------
-- Running stuff
----------------------------------------------------------------------------

spawnNode
    :: NodeData
    -> Bool -- Wallet logging
    -> M (ProcessHandle, Async ExitCode)
spawnNode nd doesWalletLogToConsole = do
    let path = ndPath nd
        args = ndArgs nd
        mLogPath = ndLogPath nd
    logNotice "Starting the node"
    logNotice $ sformat ("    "%string%" "%stext) path (unwords $ map quote args)
    -- We don't explicitly close the `logHandle` here,
    -- but this will be done when we run the `CreateProcess` built
    -- by proc later in `system'`:
    -- http://hackage.haskell.org/package/process-1.6.1.0/docs/System-Process.html#v:createProcess
    cr <- liftIO $ case mLogPath of
        Just lp -> do
            createLogFileProc path args lp
            -- TODO (jmitchell): Find a safe, reliable way to print `logPath`. Cardano
            -- fails when it prints unicode characters. In the meantime, don't print it.
            -- See DAEF-12.
            -- printf ("Redirecting node's stdout and stderr to "%fp%"\n") logPath
        Nothing -> do
            let cr = if doesWalletLogToConsole then
                        Process.CreatePipe
                    else Process.Inherit
            return $ createProc cr path args
    phvar <- newEmptyMVar
    asc <- async (system' phvar cr mempty ENode)
    mbPh <- liftIO $ timeout 10000000 (takeMVar phvar)
    case mbPh of
        Nothing -> do
            logError "Couldn't run the node (it didn't start after 10s)"
            exitFailure
        Just ph -> do
            logInfo "Node has started"
            return (ph, asc)

runWallet
    :: Bool              -- ^ wallet logging
    -> NodeData          -- ^ Wallet, its args, wallet log file
    -> Maybe FilePath    -- ^ Node log file
    -> M ExitCode
runWallet shouldLog nd nLogPath = do
    let wpath = ndPath nd
        wargs = ndArgs nd
        mWLogPath = ndLogPath nd
    logNotice "Starting the wallet"
    phvar <- newEmptyMVar
    liftIO $ case mWLogPath of
        Just lp -> do
            cr <- createLogFileProc wpath wargs lp
            system' phvar cr mempty EWallet
        Nothing ->
           let cr = if | not shouldLog -> Process.NoStream
                       -- If node's output is not redirected, we want
                       -- to receive node's output and modify it.
                       | isNothing nLogPath -> Process.CreatePipe
                       -- If node's output is redirected, it's ok to
                       -- let wallet log to launcher's standard streams.
                       | otherwise -> Process.Inherit
           in system' phvar (createProc cr wpath wargs) mempty EWallet

createLogFileProc :: FilePath -> [Text] -> FilePath -> IO Process.CreateProcess
createLogFileProc path args lp = do
    _ <- createDirectoryIfMissing True (directory lp)
    (_, logHandle) <- (lp,) <$> openFile lp AppendMode
    IO.hSetBuffering logHandle IO.LineBuffering
    return $ createProc (Process.UseHandle logHandle) path args

createProc :: Process.StdStream -> FilePath -> [Text] -> Process.CreateProcess
createProc stdStream path args =
    (Process.proc path (map toString args))
            { Process.std_in = Process.CreatePipe
            , Process.std_out = stdStream
            , Process.std_err = stdStream
            }

asyncLog :: Handle -> Handle -> ProcessHandle -> Executable -> IO ExitCode
asyncLog stdO stdE pH nt = do
    withAsync (forever $ T.hGetLine stdO >>= customLogger stdout nt) $ \_ ->
        withAsync (forever $ T.hGetLine stdE >>= customLogger stderr nt) $ \_ -> do
        waitForProcess pH

customLogger :: Handle -> Executable -> Text -> IO ()
customLogger hndl loggerName logStr = do
    T.hPutStrLn hndl $ logNameStr <> logStr
    where
        logNameStr = case loggerName of
            ENode    -> "[node] "
            EWallet  -> "[wallet] "
            EUpdater -> "[updater] "

----------------------------------------------------------------------------
-- Working with the report server
----------------------------------------------------------------------------

-- | Send logs (and block until they're sent).
--
-- TODO: logs should be sent asynchronously. This would probably require some
-- changes in the logging mechanism itself (e.g. to ensure that the logs
-- aren't deleted before we have sent them).
--
-- ...Or maybe we don't care because we don't restart anything after sending
-- logs (and so the user never actually sees the process or waits for it).
reportNodeCrash
    :: ExitCode        -- ^ Exit code of the node
    -> Maybe FilePath  -- ^ Path to the logger config
    -> String          -- ^ URL of the server
    -> M ()
reportNodeCrash exitCode logConfPath reportServ = do
    logConfig <- readLoggerConfig (toString <$> logConfPath)
    let logFileNames =
            map ((fromMaybe "" (logConfig ^. Log.lcLogsDirectory) </>) . snd) $
            retrieveLogFiles logConfig
    let logFiles = filter (".pub" `isSuffixOf`) logFileNames
    let ec = case exitCode of
            ExitSuccess   -> 0
            ExitFailure n -> n
    let handler = logError . sformat ("Failed to report node crash: "%build)
    bracket (compressLogs logFiles) (liftIO . removeFile) $ \txz ->
        sendReport [txz] (RCrash ec) "cardano-node" reportServ `catchAny` handler

-- Taken from the 'turtle' library and modified
system'
    :: (HasConfigurations, MonadIO io)
    => MVar ProcessHandle
    -- ^ Where to put process handle
    -> Process.CreateProcess
    -- ^ Command
    -> [Text]
    -- ^ Lines of standard input
    -> Executable
    -- ^ node/wallet log output
    -> io ExitCode
    -- ^ Exit code
system' phvar p sl nt = liftIO (do
    let open = do
            (hIn, stdO, stdE, ph) <- Process.createProcess p
            putMVar phvar ph
            case (hIn, stdO, stdE) of
                (Just hndl, Just o, Just e) -> do
                    -- log certain kind of processes since
                    -- inherited ones might create infinite loop
                    case (Process.std_out p, Process.std_err p) of
                        (Process.CreatePipe, Process.CreatePipe) -> do
                            _ <- asyncLog o e ph nt
                            return ()
                        _ -> return ()
                    IO.hSetBuffering hndl IO.LineBuffering
                _        -> return ()
            return (hIn, ph)

    -- Prevent double close
    mvar <- newMVar False
    let close hdl = do
            modifyMVar_ mvar (\finalized -> do
                unless finalized (ignoreSIGPIPE (IO.hClose hdl))
                return True )
    let close' (Just hIn, ph) = do
            close hIn
            Process.terminateProcess ph
        close' (Nothing , ph) = do
            Process.terminateProcess ph

    let handle_ (Just hIn, ph) = do
            let feedIn :: (forall a. IO a -> IO a) -> IO ()
                feedIn restore =
                    restore (ignoreSIGPIPE (outhandle hIn sl)) `finally` close hIn
            mask_ (withAsyncWithUnmask feedIn (\a -> Process.waitForProcess ph <* halt a) )
        handle_ (Nothing , ph) = do
            Process.waitForProcess ph

    bracket open close' handle_ )
    where
      outhandle :: Handle -> [Text] -> IO ()
      outhandle hdl txt = forM_ txt (T.hPutStrLn hdl)

halt :: Async a -> IO ()
halt a = do
    m <- poll a
    case m of
        Nothing          -> cancel a
        Just (Left  msg) -> throwM msg
        Just (Right _)   -> return ()

ignoreSIGPIPE :: IO () -> IO ()
ignoreSIGPIPE = handle (\ex -> case ex of
    IOError
        { ioe_type = ResourceVanished
        , ioe_errno = Just ioe }
        | Errno ioe == ePIPE -> return ()
    _ -> throwM ex )

----------------------------------------------------------------------------
-- SIGKILL
----------------------------------------------------------------------------

-- | If we're on Linux or macOS, send a SIGKILL to a process.
maybeTrySIGKILL :: ProcessHandle -> M ()
maybeTrySIGKILL _h = do
#ifdef mingw32_HOST_OS
    logInfo "Not trying to send a SIGKILL because we're on Windows"
#else
    logInfo "Sending SIGKILL"
    liftIO $ Process.withProcessHandle _h $ \case
        Process.OpenHandle pid -> signalProcess sigKILL pid
        _                      -> pass
#endif

----------------------------------------------------------------------------
-- Utilities
----------------------------------------------------------------------------

quote :: Text -> Text
quote str = "\"" <> str <> "\""<|MERGE_RESOLUTION|>--- conflicted
+++ resolved
@@ -352,14 +352,9 @@
     -- leave their choice. It doesn't cover all cases
     -- (e. g. `--system-start=10`), but it's better than nothing.
     loggerName = "launcher"
-<<<<<<< HEAD
-    propagateOptions :: FilePath -> ConfigurationOptions -> [Text] -> [Text]
-    propagateOptions nodeDbPath (ConfigurationOptions path key systemStart seed) =
-=======
     propagateOptions :: Maybe String -> FilePath -> ConfigurationOptions -> [Text] -> [Text]
     propagateOptions maybeReportServer nodeDbPath (ConfigurationOptions path key systemStart seed) =
         addReportServerOption maybeReportServer .
->>>>>>> 6905030f
         addNodeDbPath nodeDbPath .
         addConfFileOption path .
         addConfKeyOption key .
