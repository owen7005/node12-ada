{-# LANGUAGE FlexibleContexts    #-}
{-# LANGUAGE ScopedTypeVariables #-}
{-# LANGUAGE TemplateHaskell     #-}

-- | Launcher of full node or simple operations.

module Pos.Launcher
       ( LoggingParams (..)
       , NodeParams (..)
       , BaseParams (..)
       , getCurTimestamp
       , runNode
       , runNodeReal
       , runNodeStats
       , submitTx
       , submitTxReal
       , runSupporterReal
       , runTimeSlaveReal
       , runTimeLordReal
       ) where

import           Control.Concurrent.MVar  (newEmptyMVar, takeMVar)
import           Control.TimeWarp.Logging (LoggerName, Severity (Warning),
                                           WithNamedLogger, initLogging, logError,
                                           logInfo, logWarning, setSeverity,
                                           setSeverityMaybe, usingLoggerName)
import           Control.TimeWarp.Rpc     (BinaryDialog, MonadDialog, NetworkAddress,
                                           Transfer, runBinaryDialog, runTransfer)
import           Control.TimeWarp.Timed   (MonadTimed, currentTime, fork, killThread, ms,
                                           repeatForever, runTimedIO, sec, sleepForever)
import           Data.Default             (Default (def))
import           Formatting               (build, sformat, (%))
import           Universum                hiding (catch, killThread)

<<<<<<< HEAD
import           Pos.Communication        (SysStartRequest (..), allListeners, sendTx,
                                           statsListener, sysStartMessageNames,
=======
import           Pos.Communication        (SysStartRequest (..), allListeners,
                                           noCacheMessageNames, sendTx,
>>>>>>> aa668aa9
                                           sysStartReqListener, sysStartRespListener)
import           Pos.Constants            (RunningMode (..), isDevelopment, runningMode)
import           Pos.Crypto               (SecretKey, VssKeyPair, hash, sign)
import           Pos.DHT                  (DHTKey, DHTNode (dhtAddr), DHTNodeType (..),
                                           ListenerDHT, MonadDHT (..), filterByNodeType,
                                           mapListenerDHT, sendToNeighbors)
import           Pos.DHT.Real             (KademliaDHT, KademliaDHTConfig (..),
                                           runKademliaDHT)
import           Pos.State                (NodeState, openMemState, openState)
import           Pos.Statistics           (getNoStatsT, getStatsT)
import           Pos.Types                (Address, Coin, Timestamp (Timestamp), Tx (..),
                                           TxId, TxIn (..), TxOut (..), timestampF, txF)
import           Pos.Worker               (runWorkers)
import           Pos.WorkMode             (ContextHolder (..), DBHolder (..),
                                           NodeContext (..), RealMode, ServiceMode,
                                           WorkMode, getNodeContext, ncSecretKey)

-- | Get current time as Timestamp. It is intended to be used when you
-- launch the first node. It doesn't make sense in emulation mode.
getCurTimestamp :: IO Timestamp
getCurTimestamp = Timestamp <$> runTimedIO currentTime

-- | Run full node in any WorkMode.
runNode :: WorkMode m => m ()
runNode = do
    peers <- discoverPeers DHTFull
    logInfo $ sformat ("Known peers: " % build) peers

    runWorkers
    sleepForever

-- | Construct Tx with a single input and single output and send it to
-- the given network addresses.
submitTx :: WorkMode m => [NetworkAddress] -> (TxId, Word32) -> (Address, Coin) -> m ()
submitTx na (txInHash, txInIndex) (txOutAddress, txOutValue) =
    if null na
      then logError "No addresses to send"
      else do
        sk <- ncSecretKey <$> getNodeContext
        let txOuts = [TxOut {..}]
            txIns = [TxIn {txInSig = sign sk (txInHash, txInIndex, txOuts), ..}]
            tx = Tx {txInputs = txIns, txOutputs = txOuts}
            txId = hash tx
        logInfo $ sformat ("Submitting transaction: "%txF) tx
        logInfo $ sformat ("Transaction id: "%build) txId
        mapM_ (`sendTx` tx) na

-- | Submit tx in real mode.
submitTxReal :: NodeParams
             -> (TxId, Word32)
             -> (Address, Coin)
             -> IO ()
submitTxReal np input addrCoin = runRealMode np [] $ do
    peers <- getKnownPeers
    let na = dhtAddr <$> filterByNodeType DHTFull peers
    getNoStatsT $ submitTx na input addrCoin

----------------------------------------------------------------------------
-- Parameters
----------------------------------------------------------------------------

data LoggingParams = LoggingParams
    { lpRootLogger     :: !LoggerName
    , lpMainSeverity   :: !Severity
    , lpDhtSeverity    :: !(Maybe Severity)
    , lpServerSeverity :: !(Maybe Severity)
    , lpCommSeverity   :: !(Maybe Severity)
    , lpWorkerSeverity :: !(Maybe Severity)
    } deriving (Show)

instance Default LoggingParams where
    def =
        LoggingParams
        { lpRootLogger     = mempty
        , lpMainSeverity   = Warning
        , lpDhtSeverity    = Nothing
        , lpServerSeverity = Nothing
        , lpCommSeverity   = Nothing
        , lpWorkerSeverity = Nothing
        }

-- | Parameters necessary to run node.
data NodeParams = NodeParams
    { npDbPath      :: !(Maybe FilePath)
    , npRebuildDb   :: !Bool
    , npSecretKey   :: !SecretKey
    , npVssKeyPair  :: !VssKeyPair
    , npBaseParams  :: !BaseParams
    , npSystemStart :: !Timestamp
    } deriving (Show)

data BaseParams = BaseParams
    { bpLogging      :: !LoggingParams
    , bpPort         :: !Word16
    , bpDHTPeers     :: ![DHTNode]
    , bpDHTKeyOrType :: !(Either DHTKey DHTNodeType)
    } deriving (Show)

----------------------------------------------------------------------------
-- Service node runners
----------------------------------------------------------------------------

runTimeSlaveReal :: BaseParams -> IO Timestamp
runTimeSlaveReal bp = do
    mvar <- liftIO newEmptyMVar
    runServiceMode bp (listeners mvar) $
      case runningMode of
         Development -> do
           tId <- fork $
             repeatForever (ms 100) (const . return $ ms 100) $ do
               logInfo "Asking neighbors for system start"
               void $ sendToNeighbors SysStartRequest
           t <- liftIO $ takeMVar mvar
           killThread tId
           t <$ logInfo (sformat ("[Time slave] adopted system start " % timestampF) t)
         Production ts -> logWarning "Time slave launched in Production" $> ts
  where
    listeners mvar =
      if isDevelopment
         then [sysStartReqListener Nothing, sysStartRespListener mvar]
         else []

runTimeLordReal :: LoggingParams -> IO Timestamp
runTimeLordReal lp = do
    setupLoggingReal lp
    runTimed (lpRootLogger lp) $ do
        t <- Timestamp <$> currentTime
        t <$ logInfo (sformat ("[Time lord] System start: " %timestampF) t)

runSupporterReal :: BaseParams -> IO ()
runSupporterReal bp = runServiceMode bp [] $ do
    supporterKey <- currentNodeKey
    logInfo $ sformat ("Supporter key: " % build) supporterKey
    repeatForever (sec 5) (const . return $ sec 5) $
        getKnownPeers >>= logInfo . sformat ("Known peers: " % build)

-----------------------------------------------------------------------------
-- Main launchers
-----------------------------------------------------------------------------

-- | Run full node in real mode.
runNodeReal :: NodeParams -> IO ()
runNodeReal np@NodeParams {..} = runRealMode np listeners $ getNoStatsT runNode
  where
    listeners = if isDevelopment
                then sysStartReqListener (Just npSystemStart) : noStatsListeners
                else noStatsListeners
    noStatsListeners = map (mapListenerDHT getNoStatsT) allListeners

-- | Run full node in benchmarking node
-- TODO: spawn here additional listener, which would accept stat queries
runNodeStats :: NodeParams -> IO ()
runNodeStats np = runRealMode np statsListeners $ getStatsT runNode
  where statsListeners = map (mapListenerDHT getStatsT) listeners
        listeners = statsListener : allListeners

----------------------------------------------------------------------------
-- Real mode runners
----------------------------------------------------------------------------

-- TODO: use bracket
runRealMode :: NodeParams -> [ListenerDHT RealMode] -> RealMode a -> IO a
runRealMode NodeParams {..} listeners action = do
    setupLoggingReal logParams
    db <- openDb
    runTimed loggerName . runDBH db . runCH . runKDHT npBaseParams listeners $
        nodeStartMsg npBaseParams >> action
  where
    logParams  = bpLogging npBaseParams
    loggerName = lpRootLogger logParams

    openDb :: IO NodeState
    openDb = runTimed loggerName . runCH $
         maybe openMemState (openState npRebuildDb) npDbPath

    runDBH :: NodeState -> DBHolder m a -> m a
    runDBH db = flip runReaderT db . getDBHolder

    runCH :: ContextHolder m a -> m a
    runCH = flip runReaderT ctx . getContextHolder
      where
        ctx = NodeContext
              { ncSystemStart = npSystemStart
              , ncSecretKey = npSecretKey
              , ncVssKeyPair = npVssKeyPair
              }

runServiceMode :: BaseParams -> [ListenerDHT ServiceMode] -> ServiceMode a -> IO a
runServiceMode bp@BaseParams {..} listeners action = do
    setupLoggingReal bpLogging
    runTimed (lpRootLogger bpLogging) . runKDHT bp listeners $
        nodeStartMsg bp >> action

----------------------------------------------------------------------------
-- Helpers
----------------------------------------------------------------------------

runKDHT :: (WithNamedLogger m, MonadIO m, MonadTimed m, MonadMask m, MonadDialog m)
        => BaseParams -> [ListenerDHT (KademliaDHT m)] -> KademliaDHT m a -> m a
runKDHT BaseParams {..} listeners = runKademliaDHT kadConfig
  where
    kadConfig =
      KademliaDHTConfig
      { kdcKeyOrType = bpDHTKeyOrType
      , kdcPort = bpPort
      , kdcListeners = listeners
      , kdcMessageCacheSize = 1000000
      , kdcEnableBroadcast = False
      , kdcInitialPeers = bpDHTPeers
      , kdcNoCacheMessageNames = noCacheMessageNames
      }

runTimed :: LoggerName -> BinaryDialog Transfer a -> IO a
runTimed loggerName =
    runTimedIO .
    usingLoggerName loggerName . runTransfer . runBinaryDialog

setupLoggingReal :: LoggingParams -> IO ()
setupLoggingReal LoggingParams {..} = do
    initLogging Warning
    setSeverity lpRootLogger lpMainSeverity
    setSeverityMaybe
        (lpRootLogger <> dhtLoggerName (Proxy :: Proxy RealMode))
        lpDhtSeverity
    -- TODO: `comm` shouldn't be hardcoded, it should be taken
    -- from MonadTransfer or something
    setSeverityMaybe (lpRootLogger <> "comm") lpCommSeverity

nodeStartMsg :: (WithNamedLogger m, MonadIO m) => BaseParams -> m ()
nodeStartMsg BaseParams {..} = logInfo msg
  where msg = sformat ("Started node, joining to DHT network "%build) bpDHTPeers<|MERGE_RESOLUTION|>--- conflicted
+++ resolved
@@ -1,6 +1,5 @@
 {-# LANGUAGE FlexibleContexts    #-}
 {-# LANGUAGE ScopedTypeVariables #-}
-{-# LANGUAGE TemplateHaskell     #-}
 
 -- | Launcher of full node or simple operations.
 
@@ -32,13 +31,8 @@
 import           Formatting               (build, sformat, (%))
 import           Universum                hiding (catch, killThread)
 
-<<<<<<< HEAD
-import           Pos.Communication        (SysStartRequest (..), allListeners, sendTx,
-                                           statsListener, sysStartMessageNames,
-=======
 import           Pos.Communication        (SysStartRequest (..), allListeners,
-                                           noCacheMessageNames, sendTx,
->>>>>>> aa668aa9
+                                           noCacheMessageNames, sendTx, statsListener,
                                            sysStartReqListener, sysStartRespListener)
 import           Pos.Constants            (RunningMode (..), isDevelopment, runningMode)
 import           Pos.Crypto               (SecretKey, VssKeyPair, hash, sign)
