{-# LANGUAGE CPP             #-}
{-# LANGUAGE RankNTypes      #-}
{-# LANGUAGE TemplateHaskell #-}
{-# LANGUAGE TypeFamilies    #-}
{-# LANGUAGE TypeOperators   #-}

-- | Execution modes for block logic tests.

module Test.Pos.Block.Logic.Mode
       ( TestParams (..)
       , HasTestParams (..)
       , TestInitModeContext (..)
       , BlockTestContextTag
       , PureDBSnapshotsVar(..)
       , BlockTestContext(..)
       , btcSlotId_L
       , BlockTestMode
       , runBlockTestMode

       , BlockProperty
       , blockPropertyToProperty
<<<<<<< HEAD
=======
       , genSuitableBalanceDistribution
>>>>>>> 23f6929e
       ) where

import           Universum

import           Control.Lens                   (lens, makeClassy, makeLensesWith)
import qualified Data.Map                       as Map
import qualified Data.Text.Buildable
import           Data.Time.Units                (Microsecond, TimeUnit (..))
import           Ether.Internal                 (HasLens (..))
import           Formatting                     (bprint, build, formatToString, shown,
                                                 (%))
import           Mockable                       (Production, currentTime, runProduction)
import qualified Prelude
import           System.Wlog                    (HasLoggerName (..), LoggerName)
import           Test.QuickCheck                (Arbitrary (..), Gen, Property,
                                                 Testable (..), choose, forAll,
                                                 ioProperty, oneof, suchThat)
import           Test.QuickCheck.Monadic        (PropertyM, monadic)

import           Pos.AllSecrets                 (AllSecrets (..), HasAllSecrets (..),
                                                 mkInvAddrSpendingData, mkInvSecretsMap)
import           Pos.Block.BListener            (MonadBListener (..), onApplyBlocksStub,
                                                 onRollbackBlocksStub)
import           Pos.Block.Core                 (Block, BlockHeader)
import           Pos.Block.Slog                 (HasSlogGState (..), mkSlogGState)
import           Pos.Block.Types                (Undo)
import           Pos.Core                       (AddrSpendingData (..),
                                                 BalanceDistribution (..),
                                                 HasCoreConstants, IsHeader, SlotId,
                                                 Timestamp (..), makePubKeyAddressBoot,
                                                 mkCoin, unsafeGetCoin)
import           Pos.Crypto                     (SecretKey, toPublic)
import           Pos.DB                         (DBPure, MonadBlockDBGeneric (..),
                                                 MonadBlockDBGenericWrite (..),
                                                 MonadDB (..), MonadDBRead (..),
                                                 MonadGState (..))
import qualified Pos.DB                         as DB
import qualified Pos.DB.Block                   as DB
import           Pos.DB.DB                      (gsAdoptedBVDataDefault, initNodeDBs)
import           Pos.DB.Pure                    (DBPureVar, newDBPureVar)
import           Pos.Delegation                 (DelegationVar, mkDelegationVar)
import           Pos.Generator.BlockEvent       (SnapshotId)
import           Pos.Genesis                    (GenesisContext (..), GenesisUtxo (..),
                                                 GenesisWStakeholders (..),
                                                 genesisContextImplicit, gtcUtxo,
                                                 gtcWStakeholders, safeExpBalances)
import qualified Pos.GState                     as GS
import           Pos.KnownPeers                 (MonadFormatPeers (..))
import           Pos.Launcher                   (newInitFuture)
import           Pos.Lrc                        (LrcContext (..), mkLrcSyncData)
import           Pos.Reporting                  (HasReportingContext (..),
                                                 ReportingContext, emptyReportingContext)
import           Pos.Slotting                   (HasSlottingVar (..), MonadSlots (..),
                                                 SimpleSlottingVar, SlottingData,
                                                 currentTimeSlottingSimple,
                                                 getCurrentSlotBlockingSimple,
                                                 getCurrentSlotInaccurateSimple,
                                                 getCurrentSlotSimple,
                                                 mkSimpleSlottingVar)
import           Pos.Slotting.MemState          (MonadSlotsData)
import           Pos.Ssc.Class                  (SscBlock)
import           Pos.Ssc.Class.Helpers          (SscHelpersClass)
import           Pos.Ssc.Extra                  (SscMemTag, SscState, mkSscState)
import           Pos.Ssc.GodTossing             (SscGodTossing)
import           Pos.Txp                        (GenericTxpLocalData, TxpGlobalSettings,
                                                 TxpHolderTag, mkTxpLocalData, utxoF)
import           Pos.Update.Context             (UpdateContext, mkUpdateContext)
import           Pos.Util.LoggerName            (HasLoggerName' (..),
                                                 getLoggerNameDefault,
                                                 modifyLoggerNameDefault)
import           Pos.Util.Util                  (Some, postfixLFields)
import           Pos.WorkMode.Class             (TxpExtra_TMP)
#ifdef WITH_EXPLORER
import           Pos.Explorer                   (explorerTxpGlobalSettings)
#else
import           Pos.Txp                        (txpGlobalSettings)
#endif

import           Test.Pos.Block.Logic.Emulation (Emulation (..), runEmulation, sudoLiftIO)

-- Remove this once there's no #ifdef-ed Pos.Txp import
{-# ANN module ("HLint: ignore Use fewer imports" :: Text) #-}

----------------------------------------------------------------------------
-- Parameters
----------------------------------------------------------------------------

-- | This data type contains all parameters which should be generated
-- before testing starts.
data TestParams = TestParams
    { _tpGenesisContext       :: !GenesisContext
    , _tpAllSecrets           :: !AllSecrets
    -- ^ Secret keys corresponding to 'PubKeyAddress'es from
    -- genesis 'Utxo'.
    -- They are stored in map (with 'StakeholderId' as key) to make it easy
    -- to find 'SecretKey' corresponding to given 'StakeholderId'.
    -- In tests we often want to have inverse of 'hash' and 'toPublic'.
    , _tpBalanceDistributions :: ![BalanceDistribution]
    -- ^ Balance distributions which were used to generate genesis txp data.
    -- It's primarily needed to see (in logs) which distribution was used (e. g.
    -- when test fails).
    , _tpStartTime            :: !Microsecond
    }

makeClassy ''TestParams

instance HasAllSecrets TestParams where
    allSecrets = tpAllSecrets

instance Buildable TestParams where
    build TestParams {..} =
        bprint ("TestParams {\n"%
                "  utxo = "%utxoF%"\n"%
                "  secrets: "%build%"\n"%
                "  balance distributions: "%shown%"\n"%
                "  start time: "%shown%"\n"%
                "}\n")
            utxo
            _tpAllSecrets
            _tpBalanceDistributions
            _tpStartTime
      where
        utxo = unGenesisUtxo (_tpGenesisContext ^. gtcUtxo)

instance Show TestParams where
    show = formatToString build

-- More distributions can be added if we want (e. g. RichPoor).
genSuitableBalanceDistribution :: Word -> Gen BalanceDistribution
genSuitableBalanceDistribution stakeholdersNum =
    oneof [ genFlat
          {-, genBitcoin-} -- is broken
          , pure $ safeExpBalances (25::Integer) -- 25 participants should be enough
          ]
  where
    -- We set the lower bound to 10 ADA per stakeholder to make sure that we have
    -- enough money in genesis to generate transactions with proper fees
    totalCoins = mkCoin <$> choose ( fromIntegral stakeholdersNum * 10000000
                                   , unsafeGetCoin maxBound)
    genFlat = FlatBalances stakeholdersNum <$> totalCoins

instance Arbitrary TestParams where
    arbitrary = do
        secretKeysList <-
            toList @(NonEmpty SecretKey) <$>
             -- might have repetitions
            (arbitrary `suchThat` (\l -> length l < 15 && length l > 2))
        let invSecretsMap = mkInvSecretsMap secretKeysList
        let publicKeys = map toPublic (toList invSecretsMap)
        let addresses = map makePubKeyAddressBoot publicKeys
        let invAddrSpendingData =
                mkInvAddrSpendingData $
                addresses `zip` (map PubKeyASD publicKeys)
        balanceDistribution <-
            genSuitableBalanceDistribution (fromIntegral $ length invSecretsMap)
        let addrDistribution = [(addresses, balanceDistribution)]
        let _tpGenesisContext =
                genesisContextImplicit invAddrSpendingData addrDistribution
        let _tpAllSecrets = AllSecrets invSecretsMap invAddrSpendingData
        let _tpBalanceDistributions = one balanceDistribution
        let _tpStartTime = fromMicroseconds 0
        return TestParams {..}

----------------------------------------------------------------------------
-- Init mode with instances
----------------------------------------------------------------------------

-- The fields are lazy on purpose: this allows using them with
-- futures.
data TestInitModeContext = TestInitModeContext
    { timcDBPureVar      :: DBPureVar
    , timcGenesisContext :: GenesisContext
    , timcSlottingVar    :: TVar SlottingData
    , timcSystemStart    :: !Timestamp
    , timcLrcContext     :: LrcContext
    }

makeLensesWith postfixLFields ''TestInitModeContext

type TestInitMode = ReaderT TestInitModeContext Production

runTestInitMode :: TestInitModeContext -> TestInitMode a -> IO a
runTestInitMode ctx = runProduction . flip runReaderT ctx

----------------------------------------------------------------------------
-- Main context
----------------------------------------------------------------------------

newtype PureDBSnapshotsVar = PureDBSnapshotsVar
    { getPureDBSnapshotsVar :: IORef (Map SnapshotId DBPure)
    }

data BlockTestContext = BlockTestContext
    { btcGState            :: !GS.GStateContext
    , btcSystemStart       :: !Timestamp
    , btcLoggerName        :: !LoggerName
    , btcSSlottingVar      :: !SimpleSlottingVar
    , btcUpdateContext     :: !UpdateContext
    , btcSscState          :: !(SscState SscGodTossing)
    , btcTxpMem            :: !(GenericTxpLocalData TxpExtra_TMP)
    , btcTxpGlobalSettings :: !TxpGlobalSettings
    , btcSlotId            :: !(Maybe SlotId)
    -- ^ If this value is 'Just' we will return it as the current
    -- slot. Otherwise simple slotting is used.
    , btcParams            :: !TestParams
    , btcReportingContext  :: !ReportingContext
    , btcDelegation        :: !DelegationVar
    , btcPureDBSnapshots   :: !PureDBSnapshotsVar
    }

makeLensesWith postfixLFields ''BlockTestContext

instance HasTestParams BlockTestContext where
    testParams = btcParams_L

instance HasAllSecrets BlockTestContext where
    allSecrets = testParams . allSecrets

----------------------------------------------------------------------------
-- Initialization
----------------------------------------------------------------------------

initBlockTestContext
    :: HasCoreConstants
    => TestParams
    -> (BlockTestContext -> Emulation a)
    -> Emulation a
initBlockTestContext tp@TestParams {..} callback = do
    clockVar <- Emulation ask
    dbPureVar <- newDBPureVar
    (futureLrcCtx, putLrcCtx) <- newInitFuture
    (futureSlottingVar, putSlottingVar) <- newInitFuture
    systemStart <- Timestamp <$> currentTime
    let initCtx =
            TestInitModeContext
                dbPureVar
                _tpGenesisContext
                futureSlottingVar
                systemStart
                futureLrcCtx
        initBlockTestContextDo = do
            initNodeDBs @SscGodTossing
            _gscSlottingVar <- newTVarIO =<< GS.getSlottingData
            putSlottingVar _gscSlottingVar
            btcSSlottingVar <- mkSimpleSlottingVar
            let btcLoggerName = "testing"
            lcLrcSync <- mkLrcSyncData >>= newTVarIO
            let _gscLrcContext = LrcContext {..}
            putLrcCtx _gscLrcContext
            btcUpdateContext <- mkUpdateContext
            btcSscState <- mkSscState @SscGodTossing
            _gscSlogGState <- mkSlogGState
            btcTxpMem <- mkTxpLocalData
#ifdef WITH_EXPLORER
            let btcTxpGlobalSettings = explorerTxpGlobalSettings
#else
            let btcTxpGlobalSettings = txpGlobalSettings
#endif
            let btcReportingContext = emptyReportingContext
            let btcSlotId = Nothing
            let btcParams = tp
            let btcGState = GS.GStateContext {_gscDB = DB.PureDB dbPureVar, ..}
            btcDelegation <- mkDelegationVar @SscGodTossing
            btcPureDBSnapshots <- PureDBSnapshotsVar <$> newIORef Map.empty
            let btCtx = BlockTestContext {btcSystemStart = systemStart, ..}
            liftIO $ flip runReaderT clockVar $ unEmulation $ callback btCtx
    sudoLiftIO $ runTestInitMode initCtx $ initBlockTestContextDo

----------------------------------------------------------------------------
-- ExecMode
----------------------------------------------------------------------------

data BlockTestContextTag

instance HasLens BlockTestContextTag BlockTestContext BlockTestContext where
    lensOf = identity

type BlockTestMode = ReaderT BlockTestContext Emulation

runBlockTestMode :: HasCoreConstants => TestParams -> BlockTestMode a -> IO a
runBlockTestMode tp action =
    runEmulation (tp ^. tpStartTime) $
    initBlockTestContext tp (runReaderT action)

----------------------------------------------------------------------------
-- Property
----------------------------------------------------------------------------

type BlockProperty = PropertyM BlockTestMode

-- | Convert 'BlockProperty' to 'Property' using given generator of
-- 'TestParams'.
blockPropertyToProperty :: HasCoreConstants => Gen TestParams -> BlockProperty a -> Property
blockPropertyToProperty tpGen blockProperty =
    forAll tpGen $ \tp ->
        monadic (ioProperty . runBlockTestMode tp) blockProperty

-- | 'Testable' instance allows one to write monadic properties in
-- do-notation and pass them directly to QuickCheck engine. It uses
-- arbitrary 'TestParams'. For more fine-grained control over
-- parameters use 'blockPropertyToProperty'.
instance HasCoreConstants => Testable (BlockProperty a) where
    property = blockPropertyToProperty arbitrary

----------------------------------------------------------------------------
-- Boilerplate TestInitContext instances
----------------------------------------------------------------------------

instance HasLens DBPureVar TestInitModeContext DBPureVar where
    lensOf = timcDBPureVar_L

instance HasLens GenesisUtxo TestInitModeContext GenesisUtxo where
    lensOf = timcGenesisContext_L . gtcUtxo

instance HasLens GenesisWStakeholders TestInitModeContext GenesisWStakeholders where
    lensOf = timcGenesisContext_L . gtcWStakeholders

instance HasLens GenesisContext TestInitModeContext GenesisContext where
    lensOf = timcGenesisContext_L

instance HasLens LrcContext TestInitModeContext LrcContext where
    lensOf = timcLrcContext_L

instance HasSlottingVar TestInitModeContext where
    slottingTimestamp = timcSystemStart_L
    slottingVar = timcSlottingVar_L

instance MonadDBRead TestInitMode where
    dbGet = DB.dbGetPureDefault
    dbIterSource = DB.dbIterSourcePureDefault

instance MonadDB TestInitMode where
    dbPut = DB.dbPutPureDefault
    dbWriteBatch = DB.dbWriteBatchPureDefault
    dbDelete = DB.dbDeletePureDefault

instance
    (HasCoreConstants, SscHelpersClass ssc) =>
    MonadBlockDBGeneric (BlockHeader ssc) (Block ssc) Undo TestInitMode
  where
    dbGetBlock  = DB.dbGetBlockPureDefault @ssc
    dbGetUndo   = DB.dbGetUndoPureDefault @ssc
    dbGetHeader = DB.dbGetHeaderPureDefault @ssc

instance (HasCoreConstants, SscHelpersClass ssc) =>
         MonadBlockDBGenericWrite (BlockHeader ssc) (Block ssc) Undo TestInitMode where
    dbPutBlund = DB.dbPutBlundPureDefault

instance
    (HasCoreConstants, SscHelpersClass ssc) =>
    MonadBlockDBGeneric (Some IsHeader) (SscBlock ssc) () TestInitMode
  where
    dbGetBlock  = DB.dbGetBlockSscPureDefault @ssc
    dbGetUndo   = DB.dbGetUndoSscPureDefault @ssc
    dbGetHeader = DB.dbGetHeaderSscPureDefault @ssc

instance (HasCoreConstants, MonadSlotsData ctx TestInitMode)
      => MonadSlots ctx TestInitMode
  where
    getCurrentSlot           = getCurrentSlotSimple           =<< mkSimpleSlottingVar
    getCurrentSlotBlocking   = getCurrentSlotBlockingSimple   =<< mkSimpleSlottingVar
    getCurrentSlotInaccurate = getCurrentSlotInaccurateSimple =<< mkSimpleSlottingVar
    currentTimeSlotting      = currentTimeSlottingSimple

----------------------------------------------------------------------------
-- Boilerplate BlockTestContext instances
----------------------------------------------------------------------------

instance GS.HasGStateContext BlockTestContext where
    gStateContext = btcGState_L

instance HasLens DBPureVar BlockTestContext DBPureVar where
    lensOf = GS.gStateContext . GS.gscDB . pureDBLens
      where
        -- pva701: sorry for newbie code
        getter = \case
            DB.RealDB _   -> realDBInTestsError
            DB.PureDB pdb -> pdb
        setter _ pdb = DB.PureDB pdb
        pureDBLens = lens getter setter
        realDBInTestsError = error "You are using real db in tests"

instance HasLens PureDBSnapshotsVar BlockTestContext PureDBSnapshotsVar where
    lensOf = btcPureDBSnapshots_L

instance HasLens LoggerName BlockTestContext LoggerName where
      lensOf = btcLoggerName_L

instance HasLens LrcContext BlockTestContext LrcContext where
    lensOf = GS.gStateContext . GS.gscLrcContext

instance HasLens UpdateContext BlockTestContext UpdateContext where
      lensOf = btcUpdateContext_L

instance HasLens SscMemTag BlockTestContext (SscState SscGodTossing) where
      lensOf = btcSscState_L

instance HasLens TxpGlobalSettings BlockTestContext TxpGlobalSettings where
      lensOf = btcTxpGlobalSettings_L

instance HasLens TestParams BlockTestContext TestParams where
      lensOf = btcParams_L

instance HasLens SimpleSlottingVar BlockTestContext SimpleSlottingVar where
      lensOf = btcSSlottingVar_L

instance HasReportingContext BlockTestContext where
    reportingContext = btcReportingContext_L

instance HasSlottingVar BlockTestContext where
    slottingTimestamp = btcSystemStart_L
    slottingVar = GS.gStateContext . GS.gscSlottingVar

instance HasSlogGState BlockTestContext where
    slogGState = GS.gStateContext . GS.gscSlogGState

instance HasLens DelegationVar BlockTestContext DelegationVar where
    lensOf = btcDelegation_L

instance HasLens TxpHolderTag BlockTestContext (GenericTxpLocalData TxpExtra_TMP) where
    lensOf = btcTxpMem_L

instance HasLens GenesisUtxo BlockTestContext GenesisUtxo where
    lensOf = btcParams_L . tpGenesisContext . gtcUtxo

instance HasLens GenesisWStakeholders BlockTestContext GenesisWStakeholders where
    lensOf = btcParams_L . tpGenesisContext . gtcWStakeholders

instance HasLoggerName' BlockTestContext where
    loggerName = lensOf @LoggerName

instance {-# OVERLAPPING #-} HasLoggerName BlockTestMode where
    getLoggerName = getLoggerNameDefault
    modifyLoggerName = modifyLoggerNameDefault

instance (HasCoreConstants, MonadSlotsData ctx BlockTestMode)
      => MonadSlots ctx BlockTestMode
  where
    getCurrentSlot = do
        view btcSlotId_L >>= \case
            Nothing -> getCurrentSlotSimple =<< view btcSSlottingVar_L
            Just slot -> pure (Just slot)
    getCurrentSlotBlocking =
        view btcSlotId_L >>= \case
            Nothing -> getCurrentSlotBlockingSimple =<< view btcSSlottingVar_L
            Just slot -> pure slot
    getCurrentSlotInaccurate =
        view btcSlotId_L >>= \case
            Nothing -> getCurrentSlotInaccurateSimple =<< view btcSSlottingVar_L
            Just slot -> pure slot
    currentTimeSlotting = currentTimeSlottingSimple

instance MonadDBRead BlockTestMode where
    dbGet = DB.dbGetPureDefault
    dbIterSource = DB.dbIterSourcePureDefault

instance MonadDB BlockTestMode where
    dbPut = DB.dbPutPureDefault
    dbWriteBatch = DB.dbWriteBatchPureDefault
    dbDelete = DB.dbDeletePureDefault

instance HasCoreConstants =>
         MonadBlockDBGeneric (BlockHeader SscGodTossing) (Block SscGodTossing) Undo BlockTestMode
  where
    dbGetBlock = DB.dbGetBlockPureDefault
    dbGetUndo = DB.dbGetUndoPureDefault @SscGodTossing
    dbGetHeader = DB.dbGetHeaderPureDefault @SscGodTossing

instance HasCoreConstants => MonadBlockDBGeneric (Some IsHeader) (SscBlock SscGodTossing) () BlockTestMode
  where
    dbGetBlock = DB.dbGetBlockSscPureDefault
    dbGetUndo = DB.dbGetUndoSscPureDefault @SscGodTossing
    dbGetHeader = DB.dbGetHeaderSscPureDefault @SscGodTossing

instance HasCoreConstants =>
         MonadBlockDBGenericWrite (BlockHeader SscGodTossing) (Block SscGodTossing) Undo BlockTestMode where
    dbPutBlund = DB.dbPutBlundPureDefault

instance MonadGState BlockTestMode where
    gsAdoptedBVData = gsAdoptedBVDataDefault

instance MonadBListener BlockTestMode where
    onApplyBlocks = onApplyBlocksStub
    onRollbackBlocks = onRollbackBlocksStub

instance MonadFormatPeers BlockTestMode where
    formatKnownPeers _ = pure Nothing<|MERGE_RESOLUTION|>--- conflicted
+++ resolved
@@ -19,10 +19,6 @@
 
        , BlockProperty
        , blockPropertyToProperty
-<<<<<<< HEAD
-=======
-       , genSuitableBalanceDistribution
->>>>>>> 23f6929e
        ) where
 
 import           Universum
