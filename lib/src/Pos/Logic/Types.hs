{-# LANGUAGE RankNTypes         #-}
{-# LANGUAGE StandaloneDeriving #-}

module Pos.Logic.Types
    ( LogicLayer (..)
    , Logic (..)
    , KeyVal (..)
    , GetBlockHeadersError (..)
    , dummyLogicLayer
    ) where

import           Universum

import           Data.Conduit (ConduitT)
import           Data.Default (def)
import           Data.Tagged (Tagged)

import           Pos.Communication (NodeId, TxMsgContents)
import           Pos.Core (HeaderHash, ProxySKHeavy, StakeholderId)
import           Pos.Core.Block (Block, BlockHeader)
import           Pos.Core.Txp (TxId)
import           Pos.Core.Update (BlockVersionData, UpId, UpdateProposal, UpdateVote, VoteId)
import           Pos.Security.Params (SecurityParams (..))
import           Pos.Ssc.Message (MCCommitment, MCOpening, MCShares, MCVssCertificate)
import           Pos.Util.Chrono (NE, NewestFirst, OldestFirst)

-- | The interface to a logic layer, i.e. some component which encapsulates
-- blockchain / crypto logic.
data Logic m = Logic
    { -- The stakeholder id of our node.
      ourStakeholderId   :: StakeholderId
      -- Get a block, perhaps from a database.
    , getBlock           :: HeaderHash -> m (Maybe Block)
      -- Stream blocks from first hash to second hash.
      -- Conduit is chosen mainly due to precedent: it's already used in
      -- cardano-sl.
    , getChainFrom       :: HeaderHash
                         -> ConduitT () Block m ()
      -- Get a block header.
      -- TBD: necessary? Is it any different/faster than getting the block
      -- and taking the header?
    , getBlockHeader     :: HeaderHash -> m (Maybe BlockHeader)
      -- Inspired by 'getHeadersFromManyTo'.
      -- Included here because that function is quite complicated; it's not
      -- clear whether it can be expressed simply in terms of getBlockHeader.:q
    , getBlockHeaders    :: Maybe Word -- ^ Optional limit on how many to bring in.
                         -> NonEmpty HeaderHash
                         -> Maybe HeaderHash
                         -> m (Either GetBlockHeadersError (NewestFirst NE BlockHeader))
      -- Inspired by 'getHeadersFromToIncl', which is apparently distinct from
      -- 'getHeadersFromManyTo' (getBlockHeaders without the tick above).
      -- FIXME we must unify these.
      -- May want to think about giving a streaming-IO interface (pipes, conduit
      -- or similar).
    , getBlockHeaders'   :: Maybe Word -- ^ Optional limit on how many to bring in.
                         -> HeaderHash
                         -> HeaderHash
                         -> m (Either GetBlockHeadersError (OldestFirst NE HeaderHash))
      -- Get the current tip of chain.
      -- It's not in Maybe, as getBlock is, because really there should always
      -- be a tip, whereas trying to get a block that isn't in the database is
      -- normal.
    , getTip             :: m Block
      -- Apparently 'getTipHeader' can be cheaper than
      -- 'headerHash <$> getTip' in some particular cases, so we have
      -- both.
    , getTipHeader       :: m BlockHeader

      -- | Get state of last adopted BlockVersion. Related to update system.
    , getAdoptedBVData   :: m BlockVersionData

      -- Give a block header to the logic layer.
      -- NodeId is needed for first iteration, but will be removed later.
    , postBlockHeader    :: BlockHeader -> NodeId -> m ()

      -- Tx, update, ssc...
      -- Common pattern is:
      --   - What to do with it when we receive it (key and data).
      --   - How to get it when it's requested (key).
      --   - Whether to request it when it's announced (key).
      --   - How to derive the key from the data.
      --     Needed in case we get data, so that we can use the key to
      --     announce it.
      -- For the first iteration we'll keep changes to this inv/req/data
      -- system minimal, so the logic layer must define how to do all of
      -- these things for every relayed piece of data.
      -- See comment on the 'KeyVal' type.
    , postTx             :: KeyVal (Tagged TxMsgContents TxId) TxMsgContents m
    , postUpdate         :: KeyVal (Tagged (UpdateProposal, [UpdateVote]) UpId) (UpdateProposal, [UpdateVote]) m
    , postVote           :: KeyVal (Tagged UpdateVote VoteId) UpdateVote m
    , postSscCommitment  :: KeyVal (Tagged MCCommitment StakeholderId) MCCommitment m
    , postSscOpening     :: KeyVal (Tagged MCOpening StakeholderId) MCOpening m
    , postSscShares      :: KeyVal (Tagged MCShares StakeholderId) MCShares m
    , postSscVssCert     :: KeyVal (Tagged MCVssCertificate StakeholderId) MCVssCertificate m

      -- Give a heavy delegation certificate. Returns False if something
      -- went wrong.
      --
      -- NB light delegation is apparently disabled in master.
    , postPskHeavy       :: ProxySKHeavy -> m Bool

      -- Recovery mode related stuff.
      -- TODO get rid of this eventually.
    , recoveryInProgress :: m Bool

    , securityParams     :: SecurityParams
    }

-- | First iteration solution to the inv/req/data/mempool system.
-- Diffusion layer will set up the relays, but it needs help from the logic
-- layer in order to figure out what to request after an inv, what to relay
-- (the Bool return values), and of course what to actually do with the data,
-- which is tied up with whether it should be relayed (processing the data
-- and returning a Bool to indicate whether to relay).
--
--   - Does 'toKey' need to be monadic? Surely the datum itself contains the
--     key and this can be a pure function 'val -> key'. Maybe not? Must look
--     into it.
--   - How much help from the logic layer does the diffusion layer really need
--     in order to determine whether to relay something?
--     How much of the inv/req/data system can be done entirely by the
--     diffusion layer? Perhaps it should keep a little cache of keys it has
--     seen, ignore keys which are in that cache, and for keys which are not,
--     enqueue them up to the logic layer.
--     For handling 'Req' messages, though, logic layer support will in fact
--     be necessary I think; can't expect the diffusion layer to take care of
--     storing everything.
--
--   - Must investigate the mempool aspect.
--     Only transactions use this.
--     The MempoolParams KeyMempool constructor includes an m [key] which I
--     guess produces all keys in the mempool. Ah yes, this is so that a peer
--     can request everything in the mempool.
--     See 'handleMempoolL'. The entire mempool (as keys) is dumped to a list,
--     and then each key is 'Inv'd once (InvMsg sent).
--
--     I do not believe we ever make a mempool request (MempoolMsg).
--     Ok we can probably dump this.
data KeyVal key val m = KeyVal
    { toKey      :: val -> m key
    , handleInv  :: key -> m Bool
    , handleReq  :: key -> m (Maybe val)
    , handleData :: val -> m Bool
    }

-- | Failure description for getting a block header from the logic layer.
data GetBlockHeadersError = GetBlockHeadersError Text

deriving instance Show GetBlockHeadersError
instance Exception GetBlockHeadersError

-- | A diffusion layer: its interface, and a way to run it.
data LogicLayer m = LogicLayer
    { runLogicLayer :: forall x . m x -> m x
    , logic         :: Logic m
    }

-- | A diffusion layer that does nothing, and probably crashes the program.
dummyLogicLayer
    :: ( Applicative m )
    => LogicLayer m
dummyLogicLayer = LogicLayer
    { runLogicLayer = identity
    , logic         = dummyLogic
    }

  where

    dummyLogic :: Applicative m => Logic m
    dummyLogic = Logic
<<<<<<< HEAD
        { ourStakeholderId   =
            -- TODO [CSL-2173]: Clarify
            error "dummy: no stakeholder id"
        , getBlock           = \_ ->
            -- TODO [CSL-2173]: Clarify
            pure (error "dummy: can't get block")
        , getChainFrom       = \_ ->
            -- TODO [CSL-2173]: Clarify
            error "dummy: can't get chain"
        , getBlockHeader     = \_ ->
            -- TODO [CSL-2173]: Clarify
            pure (error "dummy: can't get header")
        , getBlockHeaders    = \_ _ ->
            -- TODO [CSL-2173]: Clarify
            pure (error "dummy: can't get headers")
        , getBlockHeaders'   = \_ _ ->
            -- TODO [CSL-2173]: Clarify
            pure (error "dummy: can't get headers")
        , getTip             =
            -- TODO [CSL-2173]: Clarify
            pure (error "dummy: can't get tip")
        , getTipHeader       =
            -- TODO [CSL-2173]: Clarify
            pure (error "dummy: can't get tip header")
        , getAdoptedBVData   =
            -- TODO [CSL-2173]: Clarify
            pure (error "dummy: can't get block version data")
        , postBlockHeader    = \_ _ ->
            -- TODO [CSL-2173]: Clarify
            pure ()
        , postPskHeavy       = \_ ->
            -- TODO [CSL-2173]: Clarify
            pure False
=======
        { ourStakeholderId   = error "dummy: no stakeholder id"
        , getBlock           = \_ -> pure (error "dummy: can't get block")
        , getChainFrom       = \_ -> error "dummy: can't get chain"
        , getBlockHeader     = \_ -> pure (error "dummy: can't get header")
        , getBlockHeaders    = \_ _ _ -> pure (error "dummy: can't get headers")
        , getBlockHeaders'   = \_ _ _ -> pure (error "dummy: can't get headers")
        , getTip             = pure (error "dummy: can't get tip")
        , getTipHeader       = pure (error "dummy: can't get tip header")
        , getAdoptedBVData   = pure (error "dummy: can't get block version data")
        , postBlockHeader    = \_ _ -> pure ()
        , postPskHeavy       = \_ -> pure False
>>>>>>> e42d900c
        , postTx             = dummyKeyVal
        , postUpdate         = dummyKeyVal
        , postVote           = dummyKeyVal
        , postSscCommitment  = dummyKeyVal
        , postSscOpening     = dummyKeyVal
        , postSscShares      = dummyKeyVal
        , postSscVssCert     = dummyKeyVal
        , recoveryInProgress = pure False
        , securityParams     = def
        }

    dummyKeyVal :: Applicative m => KeyVal key val m
    dummyKeyVal = KeyVal
        { toKey      = \_ ->
            -- TODO [CSL-2173]: Clarify
            error "dummy: can't make key"
        , handleInv  = \_ -> pure False
        , handleReq  = \_ -> pure Nothing
        , handleData = \_ -> pure False
        }<|MERGE_RESOLUTION|>--- conflicted
+++ resolved
@@ -168,53 +168,27 @@
 
     dummyLogic :: Applicative m => Logic m
     dummyLogic = Logic
-<<<<<<< HEAD
-        { ourStakeholderId   =
-            -- TODO [CSL-2173]: Clarify
-            error "dummy: no stakeholder id"
-        , getBlock           = \_ ->
-            -- TODO [CSL-2173]: Clarify
-            pure (error "dummy: can't get block")
-        , getChainFrom       = \_ ->
-            -- TODO [CSL-2173]: Clarify
-            error "dummy: can't get chain"
-        , getBlockHeader     = \_ ->
-            -- TODO [CSL-2173]: Clarify
-            pure (error "dummy: can't get header")
-        , getBlockHeaders    = \_ _ ->
-            -- TODO [CSL-2173]: Clarify
-            pure (error "dummy: can't get headers")
-        , getBlockHeaders'   = \_ _ ->
-            -- TODO [CSL-2173]: Clarify
-            pure (error "dummy: can't get headers")
-        , getTip             =
-            -- TODO [CSL-2173]: Clarify
-            pure (error "dummy: can't get tip")
-        , getTipHeader       =
-            -- TODO [CSL-2173]: Clarify
-            pure (error "dummy: can't get tip header")
-        , getAdoptedBVData   =
-            -- TODO [CSL-2173]: Clarify
-            pure (error "dummy: can't get block version data")
-        , postBlockHeader    = \_ _ ->
-            -- TODO [CSL-2173]: Clarify
-            pure ()
-        , postPskHeavy       = \_ ->
-            -- TODO [CSL-2173]: Clarify
-            pure False
-=======
-        { ourStakeholderId   = error "dummy: no stakeholder id"
+        {
+          -- TODO [CSL-2173]: Clarify
+          ourStakeholderId   = error "dummy: no stakeholder id"
+          -- TODO [CSL-2173]: Clarify
         , getBlock           = \_ -> pure (error "dummy: can't get block")
+          -- TODO [CSL-2173]: Clarify
         , getChainFrom       = \_ -> error "dummy: can't get chain"
+          -- TODO [CSL-2173]: Clarify
         , getBlockHeader     = \_ -> pure (error "dummy: can't get header")
+          -- TODO [CSL-2173]: Clarify
         , getBlockHeaders    = \_ _ _ -> pure (error "dummy: can't get headers")
+          -- TODO [CSL-2173]: Clarify
         , getBlockHeaders'   = \_ _ _ -> pure (error "dummy: can't get headers")
+          -- TODO [CSL-2173]: Clarify
         , getTip             = pure (error "dummy: can't get tip")
+          -- TODO [CSL-2173]: Clarify
         , getTipHeader       = pure (error "dummy: can't get tip header")
+          -- TODO [CSL-2173]: Clarify
         , getAdoptedBVData   = pure (error "dummy: can't get block version data")
         , postBlockHeader    = \_ _ -> pure ()
         , postPskHeavy       = \_ -> pure False
->>>>>>> e42d900c
         , postTx             = dummyKeyVal
         , postUpdate         = dummyKeyVal
         , postVote           = dummyKeyVal
