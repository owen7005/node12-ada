-- | Types for using in purescript-bridge

module Pos.Explorer.Web.ClientTypes
       ( CHash (..)
       , CAddress (..)
       , CTxId (..)
       , CBlockEntry (..)
       , CTxEntry (..)
       , CBlockSummary (..)
       , CAddressSummary (..)
       , CTxDetailed (..)
       , CTxType (..)
       , TxInternal (..)
       , toCHash
       , fromCHash
       , fromCHash'
       , toCAddress
       , fromCAddress
       , toCTxId
       , toBlockEntry
       , toTxEntry
       , toBlockSummary
       , toTxDetailed
       ) where

import qualified Data.ByteString        as BS
import qualified Data.ByteString.Base16 as B16
import qualified Data.ByteString.Lazy   as BSL
import           Data.Time.Clock.POSIX  (POSIXTime)
import           Formatting             (sformat)
import           Servant.API            (FromHttpApiData (..))
import           Universum

import qualified Pos.Binary             as Bi
import           Pos.Crypto             (Hash, hash)
import           Pos.DB                 (MonadDB (..))
import qualified Pos.DB.GState          as GS
import           Pos.Merkle             (getMerkleRoot, mtRoot)
import           Pos.Slotting           (MonadSlots (..), getSlotStart)
import           Pos.Ssc.Class          (SscHelpersClass)
<<<<<<< HEAD
import           Pos.Types              (Address, ChainDifficulty, Coin, MainBlock (..),
                                         Timestamp, Tx (..), TxId, TxOut (..), addressF,
                                         blockTxs, decodeTextAddress, difficultyL,
                                         gbHeader, gbhConsensus, headerHash, mcdSlot,
                                         mkCoin, prevBlockL, sumCoins, unsafeAddCoin,
=======
import           Pos.Types              (Address, Coin, MainBlock, Timestamp,
                                         Tx (..), TxId, TxOut (..), addressF, blockTxs,
                                         decodeTextAddress, difficultyL, gbHeader,
                                         gbhConsensus, headerHash, mcdSlot, mkCoin,
                                         prevBlockL, sumCoins, unsafeAddCoin,
>>>>>>> 27601565
                                         unsafeIntegerToCoin)

-------------------------------------------------------------------------------------
-- Hash types
-------------------------------------------------------------------------------------

-- | Client hash
newtype CHash = CHash Text deriving (Show, Eq, Generic, Buildable, Hashable)

-- | Client address
newtype CAddress = CAddress Text deriving (Show, Eq, Generic, Hashable, Buildable)

-- | Client transaction id
newtype CTxId = CTxId CHash deriving (Show, Eq, Generic, Hashable)

-- | Transformation of core hash-types to client representations and vice versa
encodeHashHex :: Hash a -> Text
encodeHashHex = decodeUtf8 . B16.encode . Bi.encodeStrict

decodeHashHex :: Text -> Either Text (Hash a)
decodeHashHex = fmap Bi.decode . processRes . B16.decode . encodeUtf8
  where processRes (res, rest) =
            if BS.null rest
            then Right $ BSL.fromStrict res
            else Left $ "decodeHashHex: couldn't decode rest of hash: " <> decodeUtf8 rest

decodeHashHex' :: Text -> Hash a
decodeHashHex' = either (panic "decodeHashHex: invalid hash") identity . decodeHashHex

toCHash :: Hash a -> CHash
toCHash = CHash . encodeHashHex

fromCHash :: CHash -> Either Text (Hash a)
fromCHash (CHash h) = decodeHashHex h

fromCHash' :: CHash -> Hash a
fromCHash' (CHash h) = decodeHashHex' h

toCAddress :: Address -> CAddress
toCAddress = CAddress . sformat addressF

fromCAddress :: CAddress -> Either Text Address
fromCAddress (CAddress addr) = decodeTextAddress addr

toCTxId :: TxId -> CTxId
toCTxId = CTxId . toCHash

-------------------------------------------------------------------------------------
-- Composite types
-------------------------------------------------------------------------------------

-- | List of block entries is returned from "get latest N blocks" endpoint
data CBlockEntry = CBlockEntry
    { cbeBlkHash    :: !CHash
    , cbeHeight     :: !ChainDifficulty
    , cbeTimeIssued :: !POSIXTime
    , cbeTxNum      :: !Word
    , cbeTotalSent  :: !Coin
    , cbeSize       :: !Word64
    , cbeRelayedBy  :: !(Maybe Text)
    } deriving (Show, Generic)

toPosixTime :: Timestamp -> POSIXTime
toPosixTime = (/ 1e6) . fromIntegral

toBlockEntry
    :: (SscHelpersClass ssc, MonadSlots m)
    => MainBlock ssc
    -> m CBlockEntry
toBlockEntry blk = do
    blkSlotStart <- getSlotStart $
                    blk ^. gbHeader . gbhConsensus . mcdSlot
    let cbeBlkHash = toCHash $ headerHash blk
        cbeHeight = blk ^. difficultyL
        cbeTimeIssued = toPosixTime blkSlotStart
        txs = blk ^. blockTxs
        cbeTxNum = fromIntegral $ length txs
        addCoins c = unsafeAddCoin c . totalTxMoney
        cbeTotalSent = foldl' addCoins (mkCoin 0) txs
        -- TODO: is there a way to get it more efficiently?
        cbeSize = fromIntegral . BSL.length $ Bi.encode blk
        cbeRelayedBy = Nothing
    return CBlockEntry {..}

-- | List of tx entries is returned from "get latest N transactions" endpoint
data CTxEntry = CTxEntry
    { cteId         :: !CTxId
    , cteTimeIssued :: !POSIXTime
    , cteAmount     :: !Coin
    } deriving (Show, Generic)

totalTxMoney :: Tx -> Coin
totalTxMoney = unsafeIntegerToCoin . sumCoins .
               map txOutValue . txOutputs

toTxEntry :: Timestamp -> Tx -> CTxEntry
toTxEntry ts tx = CTxEntry {..}
  where cteId = toCTxId $ hash tx
        cteTimeIssued = toPosixTime ts
        cteAmount = totalTxMoney tx

-- | Data displayed on block summary page
data CBlockSummary = CBlockSummary
    { cbsEntry      :: !CBlockEntry
    , cbsPrevHash   :: !CHash
    , cbsNextHash   :: !(Maybe CHash)
    , cbsMerkleRoot :: !CHash
    } deriving (Show, Generic)

toBlockSummary
    :: (SscHelpersClass ssc, MonadSlots m, MonadDB ssc m)
    => MainBlock ssc
    -> m CBlockSummary
toBlockSummary blk = do
    cbsEntry <- toBlockEntry blk
    cbsNextHash <- fmap toCHash <$> GS.resolveForwardLink blk
    let cbsPrevHash = toCHash $ blk ^. prevBlockL
        cbsMerkleRoot = toCHash . getMerkleRoot . mtRoot $ blk ^. blockTxs
    return CBlockSummary {..}

data CAddressSummary = CAddressSummary
    { caAddress :: !CAddress
    , caTxNum   :: !Word
    , caBalance :: !Coin
    , caTxList  :: ![CTxDetailed]
    } deriving (Show, Generic)

data CTxDetailed = CTxDetailed
    { ctdId         :: !CTxId
    , ctdTimeIssued :: !POSIXTime
    , ctdType       :: !CTxType
    } deriving (Show, Generic)

data CTxType =
      CTxIncoming ![CAddress] !Coin
    -- TODO: Add these constructors when we can provide relevant data
    -- | CTxOutgoing ![CAddress] !Coin
    -- | CTxBoth     ![CAddress] !Coin ![CAddress] !Coin
    deriving (Show, Generic)

--------------------------------------------------------------------------------
-- FromHttpApiData instances
--------------------------------------------------------------------------------

instance FromHttpApiData CHash where
    parseUrlPiece = fmap toCHash . decodeHashHex

instance FromHttpApiData CAddress where
    parseUrlPiece = fmap toCAddress . decodeTextAddress

--------------------------------------------------------------------------------
-- Helper types and conversions
--------------------------------------------------------------------------------

data TxInternal = TxInternal
    { tiTimestamp :: !Timestamp
    , tiTx :: Tx
    } deriving (Show)

toTxDetailed :: Address -> TxInternal -> CTxDetailed
toTxDetailed addr txi = CTxDetailed {..}
  where
    tx = tiTx txi
    ts = tiTimestamp txi
    ctdId = toCTxId $ hash tx
    ctdTimeIssued = toPosixTime ts
    amount = unsafeIntegerToCoin . sumCoins . map txOutValue .
             filter (\txOut -> txOutAddress txOut == addr) . txOutputs $ tx
    ctdType = CTxIncoming [] amount<|MERGE_RESOLUTION|>--- conflicted
+++ resolved
@@ -38,19 +38,11 @@
 import           Pos.Merkle             (getMerkleRoot, mtRoot)
 import           Pos.Slotting           (MonadSlots (..), getSlotStart)
 import           Pos.Ssc.Class          (SscHelpersClass)
-<<<<<<< HEAD
-import           Pos.Types              (Address, ChainDifficulty, Coin, MainBlock (..),
+import           Pos.Types              (Address, ChainDifficulty, Coin, MainBlock,
                                          Timestamp, Tx (..), TxId, TxOut (..), addressF,
                                          blockTxs, decodeTextAddress, difficultyL,
                                          gbHeader, gbhConsensus, headerHash, mcdSlot,
                                          mkCoin, prevBlockL, sumCoins, unsafeAddCoin,
-=======
-import           Pos.Types              (Address, Coin, MainBlock, Timestamp,
-                                         Tx (..), TxId, TxOut (..), addressF, blockTxs,
-                                         decodeTextAddress, difficultyL, gbHeader,
-                                         gbhConsensus, headerHash, mcdSlot, mkCoin,
-                                         prevBlockL, sumCoins, unsafeAddCoin,
->>>>>>> 27601565
                                          unsafeIntegerToCoin)
 
 -------------------------------------------------------------------------------------
@@ -207,7 +199,7 @@
 
 data TxInternal = TxInternal
     { tiTimestamp :: !Timestamp
-    , tiTx :: Tx
+    , tiTx        :: Tx
     } deriving (Show)
 
 toTxDetailed :: Address -> TxInternal -> CTxDetailed
