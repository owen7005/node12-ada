--- conflicted
+++ resolved
@@ -18,10 +18,7 @@
 
 import           Pos.Binary.Class          (Bi)
 import           Pos.Core                  (HasConfiguration, SoftwareVersion (..))
-<<<<<<< HEAD
 import           Pos.Core.Update           (UpdateProposal (..))
-=======
->>>>>>> 6b733e06
 import           Pos.Crypto                (hash)
 import           Pos.Update.BlockVersion   (applyBVM)
 import           Pos.Update.Poll.Class     (MonadPoll (..), MonadPollRead (..))
