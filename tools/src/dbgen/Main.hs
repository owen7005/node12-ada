{-# LANGUAGE FlexibleContexts    #-}
{-# LANGUAGE GADTs               #-}
{-# LANGUAGE RankNTypes          #-}
{-# LANGUAGE ScopedTypeVariables #-}
{-# LANGUAGE TemplateHaskell     #-}
{-# LANGUAGE TypeApplications    #-}

module Main where

import           Universum

import           Control.Concurrent.STM (newTBQueueIO)
import           Data.Default (def)
import           Data.Maybe (fromJust, isJust)
import           Mockable (Production, runProduction)
import qualified Network.Transport.TCP as TCP
import           Options.Generic (getRecord)
import           Pos.Client.CLI (CommonArgs (..), CommonNodeArgs (..), NodeArgs (..), getNodeParams,
                                 gtSscParams)
import           Pos.Core (Timestamp (..))
import           Pos.DB.DB (initNodeDBs)
import           Pos.DB.Rocks.Functions (openNodeDBs)
import           Pos.DB.Rocks.Types (NodeDBs)
import           Pos.Launcher (ConfigurationOptions (..), HasConfigurations, NodeResources (..),
                               bracketNodeResources, defaultConfigurationOptions, npBehaviorConfig,
                               npUserSecret, withConfigurations)
import           Pos.Network.CLI (NetworkConfigOpts (..))
import           Pos.Network.Types (NetworkConfig (..), Topology (..), topologyDequeuePolicy,
                                    topologyEnqueuePolicy, topologyFailurePolicy)
import           Pos.Txp (txpGlobalSettings)
import           Pos.Util.CompileInfo (HasCompileInfo, retrieveCompileTimeInfo, withCompileInfo)
import           Pos.Util.JsonLog (jsonLogConfigFromHandle)
import           Pos.Util.UserSecret (usVss)
import           Pos.Wallet.Web.Mode (WalletWebModeContext (..))
import           Pos.Wallet.Web.State.Acidic (closeState, openState)
import           Pos.Wallet.Web.State.State (WalletDB)
import           Pos.WorkMode (RealModeContext (..))
import           Serokell.Util (sec)
import           System.Wlog (HasLoggerName (..), LoggerName (..))

import           CLI (CLI (..))
import           Lib (generateWalletDB, loadGenSpec)
import           Rendering (bold, say)
import           Stats (showStatsAndExit, showStatsData)
import           Types (UberMonad)

defaultNetworkConfig :: Topology kademlia -> NetworkConfig kademlia
defaultNetworkConfig ncTopology = NetworkConfig {
      ncDefaultPort   = 3000
    , ncSelfName      = Nothing
    , ncEnqueuePolicy = topologyEnqueuePolicy ncTopology
    , ncDequeuePolicy = topologyDequeuePolicy ncTopology
    , ncFailurePolicy = topologyFailurePolicy ncTopology
    , ncTcpAddr       = TCP.Unaddressable
    , ..
    }

newRealModeContext
    :: HasConfigurations
    => NodeDBs
    -> ConfigurationOptions
    -> FilePath
    -> Production (RealModeContext ())
newRealModeContext dbs confOpts secretKeyPath = do
    let nodeArgs = NodeArgs {
      behaviorConfigPath = Nothing
    }
    let networkOps = NetworkConfigOpts {
          ncoTopology = Nothing
        , ncoKademlia = Nothing
        , ncoSelf     = Nothing
        , ncoPort     = 3030
        , ncoPolicies = Nothing
        , ncoBindAddress = Nothing
        , ncoExternalAddress = Nothing
        }
    let cArgs@CommonNodeArgs {..} = CommonNodeArgs {
           dbPath                 = Just "node-db"
         , rebuildDB              = True
         , devGenesisSecretI      = Nothing
         , keyfilePath            = secretKeyPath
         , networkConfigOpts      = networkOps
         , jlPath                 = Nothing
         , commonArgs             = CommonArgs {
               logConfig            = Nothing
             , logPrefix            = Nothing
             , reportServers        = mempty
             , updateServers        = mempty
             , configurationOptions = confOpts
             }
         , updateLatestPath       = "update"
         , updateWithPackage      = False
         , route53Params          = Nothing
         , enableMetrics          = False
         , ekgParams              = Nothing
         , statsdParams           = Nothing
         , cnaDumpGenesisDataPath = Nothing
         , cnaDumpConfiguration   = False
         }
    loggerName <- askLoggerName
    nodeParams <- getNodeParams loggerName cArgs nodeArgs
    let vssSK = fromJust $ npUserSecret nodeParams ^. usVss
    let gtParams = gtSscParams cArgs vssSK (npBehaviorConfig nodeParams)
    bracketNodeResources @() nodeParams gtParams txpGlobalSettings initNodeDBs $ \NodeResources{..} ->
        RealModeContext <$> pure dbs
                        <*> pure nrSscState
                        <*> pure nrTxpState
                        <*> pure nrDlgState
                        <*> jsonLogConfigFromHandle stdout
                        <*> pure (LoggerName "dbgen")
                        <*> pure nrContext
                        -- <*> initQueue (defaultNetworkConfig (TopologyAuxx mempty)) Nothing


walletRunner
    :: (HasConfigurations, HasCompileInfo)
    => ConfigurationOptions
    -> NodeDBs
    -> FilePath
    -> WalletDB
    -> UberMonad a
    -> IO a
walletRunner confOpts dbs secretKeyPath ws act = runProduction $ do
    wwmc <- WalletWebModeContext <$> pure ws
                                 <*> newTVarIO def
<<<<<<< HEAD
                                 <*> (AddrCIdHashes <$> (newIORef mempty))
                                 <*> liftIO (newTBQueueIO 10)
=======
>>>>>>> 332158ac
                                 <*> newRealModeContext dbs confOpts secretKeyPath
    runReaderT act wwmc

newWalletState :: (MonadIO m, HasConfigurations) => Bool -> FilePath -> m WalletDB
newWalletState recreate walletPath =
    -- If the user passed the `--add-to` option, it means we don't have
    -- to rebuild the DB, but rather append stuff into it.
    liftIO $ openState (not recreate) walletPath

instance HasLoggerName IO where
    askLoggerName = pure $ LoggerName "dbgen"
    modifyLoggerName _ x = x

-- TODO(ks): Fix according to Pos.Client.CLI.Options
newConfig :: CLI -> ConfigurationOptions
newConfig CLI{..} = defaultConfigurationOptions {
      cfoSystemStart  = Timestamp . sec <$> systemStart
    , cfoFilePath     = configurationPath
    , cfoKey          = toText configurationProf
    }

-- stack exec dbgen -- --config ./tools/src/dbgen/config.json --nodeDB db-mainnet --walletDB wdb-mainnet --configPath node/configuration.yaml --secretKey secret-mainnet.key --configProf mainnet_full
main :: IO ()
main = do

    cli@CLI{..} <- getRecord "DBGen"
    let cfg = newConfig cli

    withConfigurations cfg $ \_ ->
        withCompileInfo $(retrieveCompileTimeInfo) $ do
            when showStats (showStatsAndExit walletPath)

            say $ bold "Starting the modification of the wallet..."

            showStatsData "before" walletPath

            dbs  <- openNodeDBs False nodePath -- Do not recreate!
            spec <- loadGenSpec config
            ws   <- newWalletState (isJust addTo) walletPath -- Recreate or not

            let generatedWallet = generateWalletDB cli spec
            walletRunner cfg dbs secretKeyPath ws generatedWallet
            closeState ws

            showStatsData "after" walletPath<|MERGE_RESOLUTION|>--- conflicted
+++ resolved
@@ -123,11 +123,7 @@
 walletRunner confOpts dbs secretKeyPath ws act = runProduction $ do
     wwmc <- WalletWebModeContext <$> pure ws
                                  <*> newTVarIO def
-<<<<<<< HEAD
-                                 <*> (AddrCIdHashes <$> (newIORef mempty))
                                  <*> liftIO (newTBQueueIO 10)
-=======
->>>>>>> 332158ac
                                  <*> newRealModeContext dbs confOpts secretKeyPath
     runReaderT act wwmc
 
