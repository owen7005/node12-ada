--- conflicted
+++ resolved
@@ -72,31 +72,15 @@
 nat :: WebHandler ssc (WebHandler ssc :~> Handler)
 nat = do
     ws         <- getWalletWebState
-<<<<<<< HEAD
-    kinst      <- getKademliaDHTInstance
     tlw        <- askTxpMem
     ssc        <- askSscMem
-=======
-    tlw        <- askTxpMem
-    ssc        <- lift . lift . lift . lift . lift $ SscHolder ask
->>>>>>> 1b101ea1
     delWrap    <- askDelegationState
     psCtx      <- getAllStates
     nc         <- getNodeContext
     modernDB   <- getNodeDBs
     conn       <- getWalletWebSockets
-<<<<<<< HEAD
     slotVar    <- askSlotting
     ntpSlotVar <- askNtpSlotting
-=======
-    {-
-    slotVar    <- lift . lift . lift . lift . lift . lift . lift . lift $ SlottingHolder ask
-    ntpSlotVar <- lift . lift . lift . lift . lift . lift . lift $ NtpSlotting ask
->>>>>>> 1b101ea1
-    pure $ NT (convertHandler kinst nc modernDB tlw ssc ws delWrap psCtx conn slotVar ntpSlotVar)
-    -}
-    slotVar    <- lift . lift . lift . lift . lift . lift . lift $ SlottingHolder ask
-    ntpSlotVar <- lift . lift . lift . lift . lift . lift $ NtpSlotting ask
     pure $ NT (convertHandler nc modernDB tlw ssc ws delWrap psCtx conn slotVar ntpSlotVar)
 
 convertHandler
