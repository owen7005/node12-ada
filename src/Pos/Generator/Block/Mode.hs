{-# LANGUAGE DataKinds #-}

-- | Execution mode used by blockchain generator.

module Pos.Generator.Block.Mode
       ( MonadBlockGenBase
       , MonadBlockGen
       , BlockGenContext (..)
       , BlockGenMode
       , BlockGenRandMode
       , mkBlockGenContext

       , usingPrimaryKey
       , withCurrentSlot

       , InitBlockGenContext (..) -- useless
       ) where

import           Universum

import           Control.Lens.TH             (makeLensesWith)
import           Control.Monad.Random.Strict (RandT)
import           Control.Monad.Trans.Control (MonadBaseControl)
import           Mockable                    (Async, Catch, Concurrently, CurrentTime,
                                              Delay, Mockables, Promise, Throw)
import           System.Wlog                 (WithLogger, logWarning)

import           Pos.Block.BListener         (MonadBListener (..), onApplyBlocksStub,
                                              onRollbackBlocksStub)
import           Pos.Block.Core              (Block, BlockHeader)
import           Pos.Block.Slog              (HasSlogContext (..))
import           Pos.Block.Types             (Undo)
import           Pos.Core                    (GenesisWStakeholders (..),
                                              HasPrimaryKey (..), IsHeader, SlotId (..),
                                              Timestamp, epochOrSlotToSlot,
                                              getEpochOrSlot)
import           Pos.Crypto                  (SecretKey)
import           Pos.DB                      (DBSum, MonadBlockDBGeneric (..),
                                              MonadBlockDBGenericWrite (..), MonadDB,
                                              MonadDBRead)
import qualified Pos.DB                      as DB
import qualified Pos.DB.Block                as BDB
import           Pos.DB.DB                   (getTipHeader, gsAdoptedBVDataDefault)
import           Pos.Delegation              (DelegationVar, mkDelegationVar)
import           Pos.Exception               (reportFatalError)
import           Pos.Generator.Block.Param   (BlockGenParams (..), HasBlockGenParams (..),
                                              HasTxGenParams (..))
import qualified Pos.GState                  as GS
import           Pos.KnownPeers              (MonadFormatPeers)
import           Pos.Launcher.Mode           (newInitFuture)
import           Pos.Lrc                     (LrcContext (..))
import           Pos.Reporting               (HasReportingContext (..), ReportingContext,
                                              emptyReportingContext)
import           Pos.Slotting                (HasSlottingVar (..), MonadSlots (..),
                                              SlottingData, currentTimeSlottingSimple,
                                              getCurrentNextEpochIndexDefault)
import           Pos.Slotting.MemState       (MonadSlotsData (..),
                                              getAllEpochIndicesDefault,
                                              getCurrentEpochSlottingDataDefault,
                                              getCurrentNextEpochIndexM,
                                              getEpochSlottingDataDefault,
                                              getNextEpochSlottingDataDefault,
                                              getSystemStartDefault,
                                              putEpochSlottingDataDefault,
                                              waitCurrentEpochEqualsDefault)
import           Pos.Ssc.Class               (SscBlock)
import           Pos.Ssc.Extra               (SscMemTag, SscState, mkSscState)
import           Pos.Ssc.GodTossing          (SscGodTossing)
import           Pos.Txp                     (GenericTxpLocalData, TxpGlobalSettings,
                                              TxpHolderTag, TxpMetrics, ignoreTxpMetrics,
                                              mkTxpLocalData, txpGlobalSettings)
<<<<<<< HEAD
import           Pos.Txp.Toil.Types          (GenesisStakeholders (..), GenesisUtxo (..),
                                              gtcStakeholders, mkGenesisTxpContext)
=======
>>>>>>> 2e861e1f
import           Pos.Update.Context          (UpdateContext, mkUpdateContext)
import           Pos.Util                    (HasLens (..), Some, postfixLFields)
import           Pos.WorkMode.Class          (TxpExtra_TMP)


----------------------------------------------------------------------------
-- Constraint
----------------------------------------------------------------------------

-- | A set of constraints imposed on the base monad used for
-- arbitrary blockchain generation.
type MonadBlockGenBase m
     = ( WithLogger m
       , MonadMask m
       , MonadIO m
       , MonadBaseControl IO m
       , MonadFormatPeers m
       , Mockables m
           [ CurrentTime
           , Async
           , Catch
           , Throw
           , Delay
           , Concurrently
           ]
       , Eq (Promise m (Maybe ())) -- are you cereal boyz??1?
       )

-- | A set of constraints necessary for blockchain generation. All
-- these constraints must be satistified by the generator's caller.
type MonadBlockGen ctx m
     = ( MonadBlockGenBase m
       , MonadReader ctx m
       , GS.HasGStateContext ctx
       , HasSlottingVar ctx
       )

----------------------------------------------------------------------------
-- Context
----------------------------------------------------------------------------

-- | Context used by blockchain generator.
data BlockGenContext = BlockGenContext
    { bgcPrimaryKey        :: SecretKey
    -- ^ This field is lazy on purpose. Primary key used for block
    -- generation changes frequently. We don't define it initially and
    -- modify it using 'local' when we need it. Alternative solution
    -- would be to define a type w/o primary key and another one with
    -- primary key, but it would lead to enormous amount of
    -- boilerplate. Also it could be put into mutable reference, but
    -- it's complicated too.
    , bgcGState            :: !GS.GStateContext
    -- ^ Currently we always use pure DB and assume it always fits in
    -- memory. It allows us to simply clone existing DB.
    , bgcSystemStart       :: !Timestamp
    , bgcParams            :: !BlockGenParams
    , bgcDelegation        :: !DelegationVar
    , bgcGenStakeholders   :: !GenesisWStakeholders
    , bgcTxpMem            :: !(GenericTxpLocalData TxpExtra_TMP, TxpMetrics)
    , bgcUpdateContext     :: !UpdateContext
    , bgcSscState          :: !(SscState SscGodTossing)
    , bgcSlotId            :: !(Maybe SlotId)
    -- ^ During block generation we don't want to use real time, but
    -- rather want to set current slot (fake one) by ourselves.
    , bgcTxpGlobalSettings :: !TxpGlobalSettings
    , bgcReportingContext  :: !ReportingContext
    }

makeLensesWith postfixLFields ''BlockGenContext

-- | Execution mode for blockchain generation.
type BlockGenMode m = ReaderT BlockGenContext m

-- | Block generation mode with random
type BlockGenRandMode g m = RandT g (BlockGenMode m)

instance MonadThrow m => MonadThrow (RandT g m) where
    throwM = lift . throwM

----------------------------------------------------------------------------
-- Context creation
----------------------------------------------------------------------------

-- | Make new 'BlockGenContext' using data provided by 'MonadBlockGen'
-- context. Persistent data (DB) is cloned. Other mutable data is
-- recreated.
mkBlockGenContext :: MonadBlockGen ctx m => BlockGenParams -> m BlockGenContext
mkBlockGenContext bgcParams@BlockGenParams{..} = do
    let bgcPrimaryKey = error "bgcPrimaryKey was forced before being set"
    bgcGState <- if _bgpInplaceDB
                 then view GS.gStateContext
                 else GS.cloneGStateContext =<< view GS.gStateContext
    bgcSystemStart <- view slottingTimestamp
    (initSlot, putInitSlot) <- newInitFuture
    let bgcSlotId = Nothing
    let bgcTxpGlobalSettings = txpGlobalSettings
    let bgcReportingContext = emptyReportingContext
    let bgcGenStakeholders = _bgpGenStakeholders
    let initCtx =
            InitBlockGenContext
                (bgcGState ^. GS.gscDB)
                bgcSystemStart
                (bgcGState ^. GS.gscSlottingVar)
                (bgcGState ^. GS.gscLrcContext)
                initSlot
    usingReaderT initCtx $ do
        tipEOS <- getEpochOrSlot <$> getTipHeader @SscGodTossing
        putInitSlot (epochOrSlotToSlot tipEOS)
        bgcSscState <- mkSscState @SscGodTossing
        bgcUpdateContext <- mkUpdateContext
        bgcTxpMem <- (,ignoreTxpMetrics) <$> mkTxpLocalData
        bgcDelegation <- mkDelegationVar @SscGodTossing
        return BlockGenContext {..}

data InitBlockGenContext = InitBlockGenContext
    { ibgcDB          :: !DBSum
    , ibgcSystemStart :: !Timestamp
    , ibgcSlottingVar :: !(TVar SlottingData)
    , ibgcLrcContext  :: !LrcContext
    , ibgcSlot        :: SlotId
    -- ^ All initialization will be done assuming the current slot is
    -- this one. It's lazy to be used with future.
    }

makeLensesWith postfixLFields ''InitBlockGenContext

type InitBlockGenMode m = ReaderT InitBlockGenContext m

instance HasLens DBSum InitBlockGenContext DBSum where
    lensOf = ibgcDB_L

instance HasLens LrcContext InitBlockGenContext LrcContext where
    lensOf = ibgcLrcContext_L

instance HasSlottingVar InitBlockGenContext where
    slottingTimestamp = ibgcSystemStart_L
    slottingVar = ibgcSlottingVar_L

instance MonadBlockGenBase m => MonadDBRead (InitBlockGenMode m) where
    dbGet = DB.dbGetSumDefault
    dbIterSource = DB.dbIterSourceSumDefault

instance MonadBlockGenBase m => MonadDB (InitBlockGenMode m) where
    dbPut = DB.dbPutSumDefault
    dbWriteBatch = DB.dbWriteBatchSumDefault
    dbDelete = DB.dbDeleteSumDefault

instance MonadBlockGenBase m =>
    MonadBlockDBGeneric (BlockHeader SscGodTossing) (Block SscGodTossing) Undo (InitBlockGenMode m)
  where
    dbGetBlock = BDB.dbGetBlockSumDefault @SscGodTossing
    dbGetUndo = BDB.dbGetUndoSumDefault @SscGodTossing
    dbGetHeader = BDB.dbGetHeaderSumDefault @SscGodTossing

instance MonadBlockGenBase m => MonadSlotsData (InitBlockGenMode m) where
    getSystemStartM = getSystemStartDefault
    getAllEpochIndicesM = getAllEpochIndicesDefault
    getCurrentNextEpochIndexM = getCurrentNextEpochIndexDefault
    getCurrentEpochSlottingDataM = getCurrentEpochSlottingDataDefault
    getNextEpochSlottingDataM = getNextEpochSlottingDataDefault
    getEpochSlottingDataM = getEpochSlottingDataDefault
    putEpochSlottingDataM = putEpochSlottingDataDefault
    waitCurrentEpochEqualsM = waitCurrentEpochEqualsDefault

instance MonadBlockGenBase m => MonadSlots (InitBlockGenMode m) where
    getCurrentSlot = Just <$> view ibgcSlot_L
    getCurrentSlotBlocking = view ibgcSlot_L
    getCurrentSlotInaccurate = view ibgcSlot_L
    currentTimeSlotting = do
        logWarning "currentTimeSlotting is used in initialization"
        currentTimeSlottingSimple

----------------------------------------------------------------------------
-- Boilerplate instances
----------------------------------------------------------------------------

instance GS.HasGStateContext BlockGenContext where
    gStateContext = bgcGState_L

instance HasLens BlockGenContext BlockGenContext BlockGenContext where
    lensOf = identity

instance HasBlockGenParams BlockGenContext where
    blockGenParams = bgcParams_L

instance HasTxGenParams BlockGenContext where
    txGenParams = bgcParams_L . txGenParams

instance HasSlottingVar BlockGenContext where
    slottingTimestamp = bgcSystemStart_L
    slottingVar = GS.gStateContext . GS.gscSlottingVar

instance HasLens GenesisWStakeholders BlockGenContext GenesisWStakeholders where
    lensOf = bgcGenStakeholders_L

instance HasLens DBSum BlockGenContext DBSum where
    lensOf = GS.gStateContext . GS.gscDB

instance HasLens UpdateContext BlockGenContext UpdateContext where
    lensOf = bgcUpdateContext_L

instance HasLens DelegationVar BlockGenContext DelegationVar where
    lensOf = bgcDelegation_L

instance HasLens LrcContext BlockGenContext LrcContext where
    lensOf = GS.gStateContext . GS.gscLrcContext

instance HasPrimaryKey BlockGenContext where
    primaryKey = bgcPrimaryKey_L

instance HasSlogContext BlockGenContext where
    slogContextL = GS.gStateContext . GS.gscSlogContext

instance HasLens TxpHolderTag BlockGenContext (GenericTxpLocalData TxpExtra_TMP, TxpMetrics) where
    lensOf = bgcTxpMem_L

instance HasLens SscMemTag BlockGenContext (SscState SscGodTossing) where
    lensOf = bgcSscState_L

instance HasLens TxpGlobalSettings BlockGenContext TxpGlobalSettings where
    lensOf = bgcTxpGlobalSettings_L

instance HasReportingContext BlockGenContext where
    reportingContext = bgcReportingContext_L

instance MonadBlockGenBase m => MonadDBRead (BlockGenMode m) where
    dbGet = DB.dbGetSumDefault
    dbIterSource = DB.dbIterSourceSumDefault

instance MonadBlockGenBase m => MonadDB (BlockGenMode m) where
    dbPut = DB.dbPutSumDefault
    dbWriteBatch = DB.dbWriteBatchSumDefault
    dbDelete = DB.dbDeleteSumDefault

instance MonadBlockGenBase m =>
    MonadBlockDBGeneric (BlockHeader SscGodTossing) (Block SscGodTossing) Undo (BlockGenMode m)
  where
    dbGetBlock = BDB.dbGetBlockSumDefault @SscGodTossing
    dbGetUndo = BDB.dbGetUndoSumDefault @SscGodTossing
    dbGetHeader = BDB.dbGetHeaderSumDefault @SscGodTossing

instance MonadBlockGenBase m =>
    MonadBlockDBGeneric (Some IsHeader) (SscBlock SscGodTossing) () (BlockGenMode m)
  where
    dbGetBlock = BDB.dbGetBlockSscSumDefault @SscGodTossing
    dbGetUndo = BDB.dbGetUndoSscSumDefault @SscGodTossing
    dbGetHeader = BDB.dbGetHeaderSscSumDefault @SscGodTossing

instance MonadBlockGenBase m =>
         MonadBlockDBGenericWrite (BlockHeader SscGodTossing) (Block SscGodTossing) Undo (BlockGenMode m) where
    dbPutBlund = BDB.dbPutBlundSumDefault

instance MonadBlockGenBase m => MonadSlotsData (BlockGenMode m) where
    getSystemStartM = getSystemStartDefault
    getAllEpochIndicesM = getAllEpochIndicesDefault
    getCurrentNextEpochIndexM = getCurrentNextEpochIndexDefault
    getCurrentEpochSlottingDataM = getCurrentEpochSlottingDataDefault
    getNextEpochSlottingDataM = getNextEpochSlottingDataDefault
    getEpochSlottingDataM = getEpochSlottingDataDefault
    putEpochSlottingDataM = putEpochSlottingDataDefault
    waitCurrentEpochEqualsM = waitCurrentEpochEqualsDefault

instance MonadBlockGenBase m => MonadSlots (BlockGenMode m) where
    getCurrentSlot = view bgcSlotId_L
    getCurrentSlotBlocking =
        view bgcSlotId_L >>= \case
            Nothing ->
                reportFatalError
                    "getCurrentSlotBlocking is used in generator when slot is unknown"
            Just slot -> pure slot
    getCurrentSlotInaccurate =
        reportFatalError
            "It hardly makes sense to use 'getCurrentSlotInaccurate' during block generation"
    currentTimeSlotting = currentTimeSlottingSimple

instance MonadBlockGenBase m => DB.MonadGState (BlockGenMode m) where
    gsAdoptedBVData = gsAdoptedBVDataDefault

instance MonadBlockGenBase m => MonadBListener (BlockGenMode m) where
    onApplyBlocks = onApplyBlocksStub
    onRollbackBlocks = onRollbackBlocksStub

----------------------------------------------------------------------------
-- Utilities
----------------------------------------------------------------------------

usingPrimaryKey :: MonadReader BlockGenContext m => SecretKey -> m a -> m a
usingPrimaryKey sk = local (set primaryKey sk)

withCurrentSlot :: MonadReader BlockGenContext m => SlotId -> m a -> m a
withCurrentSlot slot = local (set bgcSlotId_L $ Just slot)<|MERGE_RESOLUTION|>--- conflicted
+++ resolved
@@ -69,11 +69,6 @@
 import           Pos.Txp                     (GenericTxpLocalData, TxpGlobalSettings,
                                               TxpHolderTag, TxpMetrics, ignoreTxpMetrics,
                                               mkTxpLocalData, txpGlobalSettings)
-<<<<<<< HEAD
-import           Pos.Txp.Toil.Types          (GenesisStakeholders (..), GenesisUtxo (..),
-                                              gtcStakeholders, mkGenesisTxpContext)
-=======
->>>>>>> 2e861e1f
 import           Pos.Update.Context          (UpdateContext, mkUpdateContext)
 import           Pos.Util                    (HasLens (..), Some, postfixLFields)
 import           Pos.WorkMode.Class          (TxpExtra_TMP)
