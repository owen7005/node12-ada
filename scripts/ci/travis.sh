--- conflicted
+++ resolved
@@ -35,11 +35,7 @@
   find core/ -name '*.hs' -exec sed -i 's/QUOTED(CONFIG)/"'$DCONFIG'"/g' {} +
 fi
 
-<<<<<<< HEAD
-targets="cardano-sl cardano-sl-lwallet cardano-sl-tools cardano-sl-wallet"
-=======
-targets="cardano-sl cardano-sl-lwallet cardano-sl-tools cardano-sl-explorer-static"
->>>>>>> 060f9167
+targets="cardano-sl cardano-sl-lwallet cardano-sl-tools cardano-sl-wallet cardano-sl-explorer-static"
 
 # TODO: CSL-1133: Add test coverage to CI. To be reenabled when build times
 # become smaller and allow coverage report to be built.
@@ -83,7 +79,7 @@
 
 # Replace TRAVIS_BRANCH slash not to fail on subdirectory missing
 export BUILD_UID="$TRAVIS_OS_NAME-${TRAVIS_BRANCH//\//-}"
-export XZ_OPT=-1 
+export XZ_OPT=-1
 
 echo "Packing up daedalus-bridge ..."
 tar cJf s3/daedalus-bridge-$BUILD_UID.tar.xz daedalus/
